from typing import Dict, List

import pretend  # type: ignore
import pytest
import requests
from packaging.version import Version

import pip_audit._service as service


def get_mock_session(func):
    class MockSession:
        def __init__(self, create_response):
            self.create_response = create_response

        def get(self, url, **kwargs):
            return self.create_response()

    return MockSession(func)


def test_pypi(cache_dir):
    pypi = service.PyPIService(cache_dir)
    dep = service.ResolvedDependency("jinja2", Version("2.4.1"))
    results: Dict[service.Dependency, List[service.VulnerabilityResult]] = dict(
        pypi.query_all(iter([dep]))
    )
    assert len(results) == 1
    assert dep in results
    vulns = results[dep]
    assert len(vulns) > 0


def test_pypi_multiple_pkg(cache_dir):
    pypi = service.PyPIService(cache_dir)
    deps: List[service.Dependency] = [
        service.ResolvedDependency("jinja2", Version("2.4.1")),
        service.ResolvedDependency("flask", Version("0.5")),
    ]
    results: Dict[service.Dependency, List[service.VulnerabilityResult]] = dict(
        pypi.query_all(iter(deps))
    )
    assert len(results) == 2
    assert deps[0] in results and deps[1] in results
    assert len(results[deps[0]]) > 0
    assert len(results[deps[1]]) > 0


def test_pypi_http_notfound(monkeypatch, cache_dir):
    # If we get a "not found" response, that means that we're querying a package or version that
    # isn't known to PyPI. If that's the case, we should just log a debug message and continue on
    # with the audit.
    def get_error_response():
        class MockResponse:
            # 404: Not Found
            status_code = 404

            def raise_for_status(self):
                raise requests.HTTPError

        return MockResponse()

    monkeypatch.setattr(
        service.pypi, "caching_session", lambda _: get_mock_session(get_error_response)
    )
    logger = pretend.stub(debug=pretend.call_recorder(lambda s: None))
    monkeypatch.setattr(service.pypi, "logger", logger)

    pypi = service.PyPIService(cache_dir)
    dep = service.ResolvedDependency("jinja2", Version("2.4.1"))
    results: Dict[service.Dependency, List[service.VulnerabilityResult]] = dict(
        pypi.query_all(iter([dep]))
    )
    assert len(results) == 1
    skipped_dep = service.SkippedDependency(
        name="jinja2",
        skip_reason="Dependency not found on PyPI and could not be audited: jinja2 (2.4.1)",
    )
    assert skipped_dep in results
    assert dep not in results
    assert len(results[skipped_dep]) == 0
    assert len(logger.debug.calls) == 1


def test_pypi_http_error(monkeypatch, cache_dir):
    # Any error response other than "not found" should raise an error.
    def get_error_response():
        class MockResponse:
            # 403: Forbidden
            status_code = 403

            def raise_for_status(self):
                raise requests.HTTPError

        return MockResponse()

    monkeypatch.setattr(
        service.pypi, "caching_session", lambda _: get_mock_session(get_error_response)
    )

    pypi = service.PyPIService(cache_dir)
    dep = service.ResolvedDependency("jinja2", Version("2.4.1"))
    with pytest.raises(service.ServiceError):
        dict(pypi.query_all(iter([dep])))


def test_pypi_mocked_response(monkeypatch, cache_dir):
    def get_mock_response():
        class MockResponse:
            def raise_for_status(self):
                pass

            def json(self):
                return {
                    "vulnerabilities": [
                        {
                            "aliases": ["foo", "bar"],
                            "id": "VULN-0",
                            "details": "The first vulnerability",
                            "fixed_in": ["1.1", "1.4"],
                        }
                    ]
                }

        return MockResponse()

    monkeypatch.setattr(
        service.pypi, "caching_session", lambda _: get_mock_session(get_mock_response)
    )

    pypi = service.PyPIService(cache_dir)
    dep = service.ResolvedDependency("foo", Version("1.0"))
    results: Dict[service.Dependency, List[service.VulnerabilityResult]] = dict(
        pypi.query_all(iter([dep]))
    )
    assert len(results) == 1
    assert dep in results
    assert len(results[dep]) == 1
    assert results[dep][0] == service.VulnerabilityResult(
        id="VULN-0",
        description="The first vulnerability",
        fix_versions=[Version("1.1"), Version("1.4")],
        aliases=["foo", "bar"],
    )


def test_pypi_no_vuln_key(monkeypatch, cache_dir):
    def get_mock_response():
        class MockResponse:
            def raise_for_status(self):
                pass

            def json(self):
                return {}

        return MockResponse()

    monkeypatch.setattr(
        service.pypi, "caching_session", lambda _: get_mock_session(get_mock_response)
    )

    pypi = service.PyPIService(cache_dir)
    dep = service.ResolvedDependency("foo", Version("1.0"))
    results: Dict[service.Dependency, List[service.VulnerabilityResult]] = dict(
        pypi.query_all(iter([dep]))
    )
    assert len(results) == 1
    assert dep in results
    assert not results[dep]


def test_pypi_invalid_version(monkeypatch, cache_dir):
    def get_mock_response():
        class MockResponse:
            def raise_for_status(self):
                pass

            def json(self):
                return {
                    "vulnerabilities": [
                        {
                            "aliases": ["foo", "bar"],
                            "id": "VULN-0",
                            "details": "The first vulnerability",
                            "fixed_in": ["invalid_version"],
                        }
                    ]
                }

        return MockResponse()

    monkeypatch.setattr(
        service.pypi, "caching_session", lambda _: get_mock_session(get_mock_response)
    )

    pypi = service.PyPIService(cache_dir)
    dep = service.ResolvedDependency("foo", Version("1.0"))
    with pytest.raises(service.ServiceError):
        dict(pypi.query_all(iter([dep])))


def test_pypi_skipped_dep(cache_dir):
    pypi = service.PyPIService(cache_dir)
    dep = service.SkippedDependency(name="foo", skip_reason="skip-reason")
    results: Dict[service.Dependency, List[service.VulnerabilityResult]] = dict(
        pypi.query_all(iter([dep]))
    )
    assert len(results) == 1
    assert dep in results
    vulns = results[dep]
    assert len(vulns) == 0


<<<<<<< HEAD
def test_pypi_unique_aliases(monkeypatch, cache_dir):
    def get_mock_response():
        class MockResponse:
            def raise_for_status(self):
                pass

            def json(self):
                return {
                    "vulnerabilities": [
                        {
                            "aliases": ["alias-1"],
                            "id": "PYSEC-0",
                            "details": "The first vulnerability",
                            "fixed_in": ["1.0"],
                        },
                        {
                            "aliases": ["alias-1", "alias-2"],
                            "id": "PYSEC-1",
                            "details": "The first vulnerability",
                            "fixed_in": ["1.0"],
                        },
                    ]
                }

        return MockResponse()

    monkeypatch.setattr(
        service.pypi, "caching_session", lambda _: get_mock_session(get_mock_response)
    )

    pypi = service.PyPIService(cache_dir)
    dep = service.ResolvedDependency("foo", Version("1.0"))
    results: Dict[service.Dependency, List[service.VulnerabilityResult]] = dict(
        pypi.query_all(iter([dep]))
    )

    assert len(results) == 1
    vulns = results[dep]
    assert len(vulns) == 1
    assert vulns[0].id == "PYSEC-0"


def test_pypi_unique_aliases_prefer_pysec(monkeypatch, cache_dir):
=======
def test_pypi_hashed_dep(cache_dir):
    pypi = service.PyPIService(cache_dir)
    dep = service.ResolvedDependency(
        "flask",
        Version("2.0.1"),
        hashes={"sha256": ["a6209ca15eb63fc9385f38e452704113d679511d9574d09b2cf9183ae7d20dc9"]},
    )
    results = dict(pypi.query_all(iter([dep])))
    assert len(results) == 1
    assert dep in results
    vulns = results[dep]
    assert len(vulns) == 0


def test_pypi_hashed_dep_mismatch(cache_dir):
    pypi = service.PyPIService(cache_dir)
    dep = service.ResolvedDependency(
        "flask",
        Version("2.0.1"),
        hashes={"sha256": ["mismatched-hash"]},
    )
    with pytest.raises(service.ServiceError):
        dict(pypi.query_all(iter([dep])))


def test_pypi_hashed_dep_no_release_data(cache_dir, monkeypatch):
>>>>>>> e27e70d0
    def get_mock_response():
        class MockResponse:
            def raise_for_status(self):
                pass

            def json(self):
                return {
<<<<<<< HEAD
                    "vulnerabilities": [
                        {
                            "aliases": ["alias-1"],
                            "id": "VULN-0",
                            "details": "The first vulnerability",
                            "fixed_in": ["1.0"],
                        },
                        {
                            "aliases": ["alias-1", "alias-2"],
                            "id": "PYSEC-XYZ",
                            "details": "The first vulnerability",
                            "fixed_in": ["1.0"],
                        },
                    ]
=======
                    "releases": {},
                    "vulnerabilities": [
                        {
                            "id": "VULN-0",
                            "details": "The first vulnerability",
                            "fixed_in": ["1.1"],
                        }
                    ],
>>>>>>> e27e70d0
                }

        return MockResponse()

    monkeypatch.setattr(
        service.pypi, "caching_session", lambda _: get_mock_session(get_mock_response)
    )

    pypi = service.PyPIService(cache_dir)
<<<<<<< HEAD
    dep = service.ResolvedDependency("foo", Version("1.0"))
    results: Dict[service.Dependency, List[service.VulnerabilityResult]] = dict(
        pypi.query_all(iter([dep]))
    )

    assert len(results) == 1
    vulns = results[dep]
    assert len(vulns) == 1
    assert vulns[0].id == "PYSEC-XYZ"
    assert vulns[0].aliases == ["alias-1", "alias-2"]
=======
    dep = service.ResolvedDependency("foo", Version("1.0"), hashes={"sha256": ["package-hash"]})
    with pytest.raises(service.ServiceError):
        dict(pypi.query_all(iter([dep])))
>>>>>>> e27e70d0
<|MERGE_RESOLUTION|>--- conflicted
+++ resolved
@@ -211,51 +211,6 @@
     assert len(vulns) == 0
 
 
-<<<<<<< HEAD
-def test_pypi_unique_aliases(monkeypatch, cache_dir):
-    def get_mock_response():
-        class MockResponse:
-            def raise_for_status(self):
-                pass
-
-            def json(self):
-                return {
-                    "vulnerabilities": [
-                        {
-                            "aliases": ["alias-1"],
-                            "id": "PYSEC-0",
-                            "details": "The first vulnerability",
-                            "fixed_in": ["1.0"],
-                        },
-                        {
-                            "aliases": ["alias-1", "alias-2"],
-                            "id": "PYSEC-1",
-                            "details": "The first vulnerability",
-                            "fixed_in": ["1.0"],
-                        },
-                    ]
-                }
-
-        return MockResponse()
-
-    monkeypatch.setattr(
-        service.pypi, "caching_session", lambda _: get_mock_session(get_mock_response)
-    )
-
-    pypi = service.PyPIService(cache_dir)
-    dep = service.ResolvedDependency("foo", Version("1.0"))
-    results: Dict[service.Dependency, List[service.VulnerabilityResult]] = dict(
-        pypi.query_all(iter([dep]))
-    )
-
-    assert len(results) == 1
-    vulns = results[dep]
-    assert len(vulns) == 1
-    assert vulns[0].id == "PYSEC-0"
-
-
-def test_pypi_unique_aliases_prefer_pysec(monkeypatch, cache_dir):
-=======
 def test_pypi_hashed_dep(cache_dir):
     pypi = service.PyPIService(cache_dir)
     dep = service.ResolvedDependency(
@@ -282,49 +237,108 @@
 
 
 def test_pypi_hashed_dep_no_release_data(cache_dir, monkeypatch):
->>>>>>> e27e70d0
-    def get_mock_response():
-        class MockResponse:
-            def raise_for_status(self):
-                pass
-
-            def json(self):
-                return {
-<<<<<<< HEAD
+    def get_mock_response():
+        class MockResponse:
+            def raise_for_status(self):
+                pass
+
+            def json(self):
+                return {
+                    "releases": {},
+                    "vulnerabilities": [
+                        {
+                            "id": "VULN-0",
+                            "details": "The first vulnerability",
+                            "fixed_in": ["1.1"],
+                        }
+                    ],
+                }
+
+        return MockResponse()
+
+    monkeypatch.setattr(
+        service.pypi, "caching_session", lambda _: get_mock_session(get_mock_response)
+    )
+
+    pypi = service.PyPIService(cache_dir)
+    dep = service.ResolvedDependency("foo", Version("1.0"), hashes={"sha256": ["package-hash"]})
+    with pytest.raises(service.ServiceError):
+        dict(pypi.query_all(iter([dep])))
+
+
+def test_pypi_unique_aliases(monkeypatch, cache_dir):
+    def get_mock_response():
+        class MockResponse:
+            def raise_for_status(self):
+                pass
+
+            def json(self):
+                return {
                     "vulnerabilities": [
                         {
                             "aliases": ["alias-1"],
-                            "id": "VULN-0",
+                            "id": "PYSEC-0",
                             "details": "The first vulnerability",
                             "fixed_in": ["1.0"],
                         },
                         {
                             "aliases": ["alias-1", "alias-2"],
-                            "id": "PYSEC-XYZ",
+                            "id": "PYSEC-1",
                             "details": "The first vulnerability",
                             "fixed_in": ["1.0"],
                         },
                     ]
-=======
-                    "releases": {},
-                    "vulnerabilities": [
-                        {
+                }
+
+        return MockResponse()
+
+    monkeypatch.setattr(
+        service.pypi, "caching_session", lambda _: get_mock_session(get_mock_response)
+    )
+
+    pypi = service.PyPIService(cache_dir)
+    dep = service.ResolvedDependency("foo", Version("1.0"))
+    results: Dict[service.Dependency, List[service.VulnerabilityResult]] = dict(
+        pypi.query_all(iter([dep]))
+    )
+
+    assert len(results) == 1
+    vulns = results[dep]
+    assert len(vulns) == 1
+    assert vulns[0].id == "PYSEC-0"
+
+
+def test_pypi_unique_aliases_prefer_pysec(monkeypatch, cache_dir):
+    def get_mock_response():
+        class MockResponse:
+            def raise_for_status(self):
+                pass
+
+            def json(self):
+                return {
+                    "vulnerabilities": [
+                        {
+                            "aliases": ["alias-1"],
                             "id": "VULN-0",
                             "details": "The first vulnerability",
-                            "fixed_in": ["1.1"],
-                        }
-                    ],
->>>>>>> e27e70d0
-                }
-
-        return MockResponse()
-
-    monkeypatch.setattr(
-        service.pypi, "caching_session", lambda _: get_mock_session(get_mock_response)
-    )
-
-    pypi = service.PyPIService(cache_dir)
-<<<<<<< HEAD
+                            "fixed_in": ["1.0"],
+                        },
+                        {
+                            "aliases": ["alias-1", "alias-2"],
+                            "id": "PYSEC-XYZ",
+                            "details": "The first vulnerability",
+                            "fixed_in": ["1.0"],
+                        },
+                    ]
+                }
+
+        return MockResponse()
+
+    monkeypatch.setattr(
+        service.pypi, "caching_session", lambda _: get_mock_session(get_mock_response)
+    )
+
+    pypi = service.PyPIService(cache_dir)
     dep = service.ResolvedDependency("foo", Version("1.0"))
     results: Dict[service.Dependency, List[service.VulnerabilityResult]] = dict(
         pypi.query_all(iter([dep]))
@@ -334,9 +348,4 @@
     vulns = results[dep]
     assert len(vulns) == 1
     assert vulns[0].id == "PYSEC-XYZ"
-    assert vulns[0].aliases == ["alias-1", "alias-2"]
-=======
-    dep = service.ResolvedDependency("foo", Version("1.0"), hashes={"sha256": ["package-hash"]})
-    with pytest.raises(service.ServiceError):
-        dict(pypi.query_all(iter([dep])))
->>>>>>> e27e70d0
+    assert vulns[0].aliases == ["alias-1", "alias-2"]