from email.message import EmailMessage
from typing import List

import pytest
import requests
from packaging.requirements import Requirement
from packaging.version import Version
from requests.exceptions import HTTPError
from resolvelib.resolvers import InconsistentCandidate, ResolutionImpossible

from pip_audit._dependency_source import resolvelib
from pip_audit._dependency_source.resolvelib import pypi_provider
<<<<<<< HEAD
from pip_audit._service.interface import ResolvedDependency
=======
from pip_audit._service.interface import Dependency, ResolvedDependency, SkippedDependency
>>>>>>> 8687467d


def get_package_mock(data):
    class Doc:
        def __init__(self, content):
            self.content = content
            self.status_code = 200

        def raise_for_status(self):
            pass

    return Doc(data)


def get_metadata_mock():
    return EmailMessage()


def check_deps(resolved_deps: List[ResolvedDependency], expected_deps: List[ResolvedDependency]):
    # We don't want to just check that the two lists are equal because:
    # - Some packages install additional dependencies for specific versions of Python. It's only
    #   practical to check that the resolved dependencies contain all the expected ones (but there
    #   may be more and that's ok).
    # - A common pattern is for packages to pin a minimum version for a dependency. This means that
    #   the exact resolved version of a dependency will change when new versions of it are
    #   published. Therefore, our check should make sure that the resolved version is greater than
    #   or equal to the expected version.
    for expected in expected_deps:
        found = False
        for resolved in resolved_deps:
            if expected.name == resolved.name and expected.version <= resolved.version:
                found = True
                break
        assert found


def test_resolvelib():
    resolver = resolvelib.ResolveLibResolver()
    req = Requirement("flask==2.0.1")
    resolved_deps = dict(resolver.resolve_all(iter([req])))
    assert len(resolved_deps) == 1
    expected_deps = [
        ResolvedDependency("flask", Version("2.0.1")),
        ResolvedDependency("werkzeug", Version("2.0.1")),
        ResolvedDependency("jinja2", Version("3.0.1")),
        ResolvedDependency("itsdangerous", Version("2.0.1")),
        ResolvedDependency("click", Version("8.0.1")),
        ResolvedDependency("markupsafe", Version("2.0.1")),
    ]
    assert req in resolved_deps
    # Earlier Python versions have some extra dependencies. To avoid conditionals here, let's just
    # check that the dependencies we specify are a subset.
    check_deps(resolved_deps[req], expected_deps)


def test_resolvelib_extras():
    resolver = resolvelib.ResolveLibResolver()

    # First check the dependencies without extras and as a basis for comparison
    req = Requirement("requests>=2.8.1")
    resolved_deps = dict(resolver.resolve_all(iter([req])))
    assert len(resolved_deps) == 1
    expected_deps = [
        ResolvedDependency("requests", Version("2.26.0")),
        ResolvedDependency("charset-normalizer", Version("2.0.6")),
        ResolvedDependency("idna", Version("3.2")),
        ResolvedDependency("certifi", Version("2021.5.30")),
        ResolvedDependency("urllib3", Version("1.26.7")),
    ]
    assert req in resolved_deps
    check_deps(resolved_deps[req], expected_deps)

    # Check that using the `socks` and `use_chardet_on_py3` extras pulls in additional dependencies
    req = Requirement("requests[socks,use_chardet_on_py3]>=2.8.1")
    resolved_deps = dict(resolver.resolve_all(iter([req])))
    assert len(resolved_deps) == 1
    expected_deps.extend(
        [
            ResolvedDependency("chardet", Version("4.0.0")),
            ResolvedDependency("pysocks", Version("1.7.1")),
        ]
    )
    assert req in resolved_deps
    check_deps(resolved_deps[req], expected_deps)


def test_resolvelib_sdist():
    resolver = resolvelib.ResolveLibResolver()
    req = Requirement("ansible-core==2.11.5")
    resolved_deps = dict(resolver.resolve_all(iter([req])))
    assert len(resolved_deps) == 1
    expected_deps = [
        ResolvedDependency("ansible-core", Version("2.11.5")),
        ResolvedDependency("pyparsing", Version("2.4.7")),
        ResolvedDependency("jinja2", Version("3.0.1")),
        ResolvedDependency("pycparser", Version("2.20")),
        ResolvedDependency("pyyaml", Version("5.4.1")),
        ResolvedDependency("cffi", Version("1.14.6")),
        ResolvedDependency("resolvelib", Version("0.5.4")),
        ResolvedDependency("packaging", Version("21.0")),
        ResolvedDependency("cryptography", Version("35.0.0")),
        ResolvedDependency("markupsafe", Version("2.0.1")),
    ]
    assert req in resolved_deps
    check_deps(resolved_deps[req], expected_deps)


def test_resolvelib_wheel_patched(monkeypatch):
    # In the following unit tests, we'll be mocking certain function calls to test corner cases in
    # the resolver. Before doing that, use the mocks to exercise the happy path to ensure that
    # everything works end-to-end.
    data = (
        '<a href="https://files.pythonhosted.org/packages/54/4f/'
        "1b294c1a4ab7b2ad5ca5fc4a9a65a22ef1ac48be126289d97668852d4ab3/Flask-2.0.1-py3-none-any.whl#"
        'sha256=a6209ca15eb63fc9385f38e452704113d679511d9574d09b2cf9183ae7d20dc9">'
        "Flask-2.0.1-py3-none-any.whl</a><br/>"
    )

    monkeypatch.setattr(requests, "get", lambda _url, **kwargs: get_package_mock(data))
    monkeypatch.setattr(
        pypi_provider.Candidate, "_get_metadata_for_wheel", lambda _: get_metadata_mock()
    )

    resolver = resolvelib.ResolveLibResolver()
    req = Requirement("flask==2.0.1")
    resolved_deps = dict(resolver.resolve_all(iter([req])))
    assert req in resolved_deps
    assert resolved_deps[req] == [ResolvedDependency("flask", Version("2.0.1"))]


# Source distributions can be either zipped or tarballed.
@pytest.mark.parametrize("suffix", ["tar.gz", "zip"])
def test_resolvelib_sdist_patched(monkeypatch, suffix):
    # In the following unit tests, we'll be mocking certain function calls to test corner cases in
    # the resolver. Before doing that, use the mocks to exercise the happy path to ensure that
    # everything works end-to-end.
    data = f'<a href="https://example.com/Flask-2.0.1.{suffix}">Flask-2.0.1.{suffix}</a><br/>'

    monkeypatch.setattr(requests, "get", lambda _url, **kwargs: get_package_mock(data))
    monkeypatch.setattr(
        pypi_provider.Candidate, "_get_metadata_for_sdist", lambda _: get_metadata_mock()
    )

    resolver = resolvelib.ResolveLibResolver()
    req = Requirement("flask==2.0.1")
    resolved_deps = dict(resolver.resolve_all(iter([req])))
    assert req in resolved_deps
    assert resolved_deps[req] == [ResolvedDependency("flask", Version("2.0.1"))]


def test_resolvelib_wheel_python_version(monkeypatch):
    # Some versions stipulate a particular Python version and should be skipped by the provider.
    # Since `pip-audit` doesn't support Python 2.7, the Flask version below should always be skipped
    # and the resolver should be unable to find dependencies.
    data = (
        '<a href="https://files.pythonhosted.org/packages/54/4f/'
        "1b294c1a4ab7b2ad5ca5fc4a9a65a22ef1ac48be126289d97668852d4ab3/Flask-2.0.1-py3-none-any.whl#"
        'sha256=a6209ca15eb63fc9385f38e452704113d679511d9574d09b2cf9183ae7d20dc9" '
        'data-requires-python="&lt;=2.7">Flask-2.0.1-py3-none-any.whl</a><br/>'
    )

    monkeypatch.setattr(requests, "get", lambda _url, **kwargs: get_package_mock(data))

    resolver = resolvelib.ResolveLibResolver()
    req = Requirement("flask==2.0.1")
    with pytest.raises(ResolutionImpossible):
        dict(resolver.resolve_all(iter([req])))


def test_resolvelib_wheel_canonical_name_mismatch(monkeypatch):
    # Call the underlying wheel, Mask instead of Flask. This should throw an `InconsistentCandidate`
    # error.
    data = (
        '<a href="https://files.pythonhosted.org/packages/54/4f/'
        "1b294c1a4ab7b2ad5ca5fc4a9a65a22ef1ac48be126289d97668852d4ab3/Mask-2.0.1-py3-none-any.whl#"
        'sha256=a6209ca15eb63fc9385f38e452704113d679511d9574d09b2cf9183ae7d20dc9">'
        "Mask-2.0.1-py3-none-any.whl</a><br/>"
    )

    monkeypatch.setattr(requests, "get", lambda _url, **kwargs: get_package_mock(data))
    monkeypatch.setattr(
        pypi_provider.Candidate, "_get_metadata_for_wheel", lambda _: get_metadata_mock()
    )

    resolver = resolvelib.ResolveLibResolver()
    req = Requirement("flask==2.0.1")
    with pytest.raises(InconsistentCandidate):
        dict(resolver.resolve_all(iter([req])))


def test_resolvelib_wheel_invalid_version(monkeypatch):
    # Give the wheel an invalid version name like `INVALID.VERSION` and ensure that it gets skipped
    # over.
    data = (
        '<a href="https://files.pythonhosted.org/packages/54/4f/'
        "1b294c1a4ab7b2ad5ca5fc4a9a65a22ef1ac48be126289d97668852d4ab3/Flask-INVALID.VERSION-py3-"
        'none-any.whl#sha256=a6209ca15eb63fc9385f38e452704113d679511d9574d09b2cf9183ae7d20dc9">'
        "Flask-INVALID.VERSION-py3-none-any.whl</a><br/>"
    )

    monkeypatch.setattr(requests, "get", lambda _url, **kwargs: get_package_mock(data))
    monkeypatch.setattr(
        pypi_provider.Candidate, "_get_metadata_for_wheel", lambda _: get_metadata_mock()
    )

    resolver = resolvelib.ResolveLibResolver()
    req = Requirement("flask==2.0.1")
    with pytest.raises(ResolutionImpossible):
        dict(resolver.resolve_all(iter([req])))


def test_resolvelib_sdist_invalid_suffix(monkeypatch):
    # Give the sdist an invalid suffix like ".foo" and insure that it gets skipped.
    data = '<a href="https://example.com/Flask-2.0.1.foo">Flask-2.0.1.foo</a><br/>'

    monkeypatch.setattr(requests, "get", lambda _url, **kwargs: get_package_mock(data))
    monkeypatch.setattr(
        pypi_provider.Candidate, "_get_metadata_for_wheel", lambda _: get_metadata_mock()
    )

    resolver = resolvelib.ResolveLibResolver()
    req = Requirement("flask==2.0.1")
    with pytest.raises(ResolutionImpossible):
        dict(resolver.resolve_all(iter([req])))


def test_resolvelib_http_error(monkeypatch):
    def get_http_error_mock():
        class Doc:
            def __init__(self):
                self.status_code = 400

            def raise_for_status(self):
                raise HTTPError

        return Doc()

    monkeypatch.setattr(requests, "get", lambda _url, **kwargs: get_http_error_mock())

    resolver = resolvelib.ResolveLibResolver()
    req = Requirement("flask==2.0.1")
    with pytest.raises(resolvelib.ResolveLibResolverError):
<<<<<<< HEAD
        dict(resolver.resolve_all(iter([req])))
=======
        dict(resolver.resolve_all([req]))


def test_resolvelib_http_notfound(monkeypatch):
    def get_http_not_found_mock():
        class Doc:
            def __init__(self):
                self.status_code = 404

        return Doc()

    monkeypatch.setattr(requests, "get", lambda _url, **kwargs: get_http_not_found_mock())

    resolver = resolvelib.ResolveLibResolver()
    req = Requirement("flask==2.0.1")
    resolved_deps = dict(resolver.resolve_all([req]))
    assert len(resolved_deps) == 1
    expected_deps = [
        SkippedDependency(name="flask", skip_reason='Could not find project "flask" on PyPI')
    ]
    assert req in resolved_deps
    assert resolved_deps[req] == expected_deps
>>>>>>> 8687467d
<|MERGE_RESOLUTION|>--- conflicted
+++ resolved
@@ -10,11 +10,7 @@
 
 from pip_audit._dependency_source import resolvelib
 from pip_audit._dependency_source.resolvelib import pypi_provider
-<<<<<<< HEAD
-from pip_audit._service.interface import ResolvedDependency
-=======
 from pip_audit._service.interface import Dependency, ResolvedDependency, SkippedDependency
->>>>>>> 8687467d
 
 
 def get_package_mock(data):
@@ -257,10 +253,8 @@
     resolver = resolvelib.ResolveLibResolver()
     req = Requirement("flask==2.0.1")
     with pytest.raises(resolvelib.ResolveLibResolverError):
-<<<<<<< HEAD
-        dict(resolver.resolve_all(iter([req])))
-=======
-        dict(resolver.resolve_all([req]))
+        dict(resolver.resolve_all(iter([req])))
+
 
 
 def test_resolvelib_http_notfound(monkeypatch):
@@ -282,4 +276,4 @@
     ]
     assert req in resolved_deps
     assert resolved_deps[req] == expected_deps
->>>>>>> 8687467d
+    