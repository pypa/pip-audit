[build-system]
requires = ["flit_core >=3.2,<4"]
build-backend = "flit_core.buildapi"

[project]
name = "pip_audit"
dynamic = ["version"]
description = "A tool for scanning Python environments for known vulnerabilities"
readme = "README.md"
license = { file = "LICENSE" }
authors = [
    { name = "Alex Cameron" },
    { name = "Dustin Ingram", email = "di@python.org" },
    { name = "William Woodruff", email = "william@trailofbits.com" },
]
classifiers = [
    "Development Status :: 5 - Production/Stable",
    "Intended Audience :: Developers",
    "License :: OSI Approved :: Apache Software License",
    "Programming Language :: Python :: 3 :: Only",
    "Programming Language :: Python :: 3",
    "Programming Language :: Python :: 3.9",
    "Programming Language :: Python :: 3.10",
    "Programming Language :: Python :: 3.11",
    "Programming Language :: Python :: 3.12",
    "Programming Language :: Python :: 3.13",
    "Topic :: Security",
]
dependencies = [
    "CacheControl[filecache] >= 0.13.0",
<<<<<<< HEAD
    "cyclonedx-python-lib >= 5,< 10",
    "packaging >= 23.0.0",               # https://github.com/pypa/pip-audit/issues/464
    "pip-api >= 0.0.28",
    "pip-requirements-parser >= 32.0.0",
=======
    "cyclonedx-python-lib >= 5,< 11",
    "packaging>=23.0.0",                 # https://github.com/pypa/pip-audit/issues/464
    "pip-api>=0.0.28",
    "pip-requirements-parser>=32.0.0",
>>>>>>> ce91e172
    "requests >= 2.31.0",
    "rich >= 12.4",
    "toml >= 0.10",
    "platformdirs >= 4.2.0",
]
requires-python = ">=3.9"

[project.optional-dependencies]
test = [
    "coverage[toml] ~= 7.0, != 7.3.3", # https://github.com/nedbat/coveragepy/issues/1713
    "pretend",
    "pytest",
    "pytest-cov",
]
lint = [
    "ruff >= 0.11",
    "interrogate ~= 1.6",
    "mypy",
    "types-requests",
    "types-toml",
]
doc = ["pdoc"]
dev = ["build", "pip-audit[doc,test,lint]"]

[project.scripts]
pip-audit = "pip_audit._cli:audit"

[project.urls]
Homepage = "https://pypi.org/project/pip-audit/"
Issues = "https://github.com/pypa/pip-audit/issues"
Source = "https://github.com/pypa/pip-audit"

[tool.interrogate]
# don't enforce documentation coverage for packaging, testing, the virtual
# environment, or the CLI (which is documented separately).
exclude = ["env", "test", "pip_audit/_cli.py"]
ignore-semiprivate = true
fail-under = 100

[tool.mypy]
allow_redefinition = true
check_untyped_defs = true
disallow_incomplete_defs = true
disallow_untyped_defs = true
ignore_missing_imports = true
no_implicit_optional = true
show_error_codes = true
sqlite_cache = true
strict_equality = true
warn_no_return = true
warn_redundant_casts = true
warn_return_any = true
warn_unreachable = true
warn_unused_configs = true
warn_unused_ignores = true

[tool.bump]
input = "pip_audit/__init__.py"
reset = true

[tool.ruff]
line-length = 100

[tool.ruff.lint]
# Never enforce `E501` (line length violations).
ignore = ["E501"]
select = ["E", "F", "I", "W", "UP"]<|MERGE_RESOLUTION|>--- conflicted
+++ resolved
@@ -28,17 +28,10 @@
 ]
 dependencies = [
     "CacheControl[filecache] >= 0.13.0",
-<<<<<<< HEAD
-    "cyclonedx-python-lib >= 5,< 10",
-    "packaging >= 23.0.0",               # https://github.com/pypa/pip-audit/issues/464
-    "pip-api >= 0.0.28",
-    "pip-requirements-parser >= 32.0.0",
-=======
     "cyclonedx-python-lib >= 5,< 11",
     "packaging>=23.0.0",                 # https://github.com/pypa/pip-audit/issues/464
     "pip-api>=0.0.28",
     "pip-requirements-parser>=32.0.0",
->>>>>>> ce91e172
     "requests >= 2.31.0",
     "rich >= 12.4",
     "toml >= 0.10",
