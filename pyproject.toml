[build-system]
requires = ["flit_core >=3.2,<4"]
build-backend = "flit_core.buildapi"

[project]
name = "pip_audit"
dynamic = ["version"]
description = "A tool for scanning Python environments for known vulnerabilities"
readme = "README.md"
license = { file = "LICENSE" }
authors = [
    { name = "Alex Cameron", email = "alex.cameron@trailofbits.com" },
    { name = "Dustin Ingram", email = "di@python.org" },
    { name = "William Woodruff", email = "william@trailofbits.com" },
]
classifiers = [
    "Development Status :: 5 - Production/Stable",
    "Intended Audience :: Developers",
    "License :: OSI Approved :: Apache Software License",
    "Programming Language :: Python :: 3 :: Only",
    "Programming Language :: Python :: 3",
    "Programming Language :: Python :: 3.7",
    "Programming Language :: Python :: 3.8",
    "Programming Language :: Python :: 3.9",
    "Programming Language :: Python :: 3.10",
    "Programming Language :: Python :: 3.11",
    "Programming Language :: Python :: 3.12",
    "Topic :: Security",
]
dependencies = [
    "CacheControl[filecache] >= 0.13.0",
    # NOTE(ww): Release 2.5.0 is broken, subsequent 2.5.x releases fix it.
    # See: https://github.com/CycloneDX/cyclonedx-python-lib/issues/245
    "cyclonedx-python-lib >= 4,< 6",
    "html5lib>=1.1",
<<<<<<< HEAD
    "packaging>=23.0.0",                   # https://github.com/pypa/pip-audit/issues/464
=======
    "packaging>=23.0.0",               # https://github.com/pypa/pip-audit/issues/464
>>>>>>> 477a41e2
    "pip-api>=0.0.28",
    "pip-requirements-parser>=32.0.0",
    "requests >= 2.31.0",
    "rich>=12.4",
    "toml>=0.10",
]
requires-python = ">=3.7"

[project.optional-dependencies]
test = ["coverage[toml]", "pretend", "pytest", "pytest-cov"]
lint = [
    # NOTE(ww): ruff is under active development, so we pin conservatively here
    # and let Dependabot periodically perform this update.
    "ruff < 0.1.7",
    "interrogate",
    "mypy",
    "types-html5lib",
    "types-requests",
    "types-toml",
]
doc = ["pdoc"]
dev = ["build", "bump>=1.3.2", "pip-audit[doc,test,lint]"]

[project.scripts]
pip-audit = "pip_audit._cli:audit"

[project.urls]
Homepage = "https://pypi.org/project/pip-audit/"
Issues = "https://github.com/pypa/pip-audit/issues"
Source = "https://github.com/pypa/pip-audit"

[tool.interrogate]
# don't enforce documentation coverage for packaging, testing, the virtual
# environment, or the CLI (which is documented separately).
exclude = ["env", "test", "pip_audit/_cli.py"]
ignore-semiprivate = true
fail-under = 100

[tool.mypy]
allow_redefinition = true
check_untyped_defs = true
disallow_incomplete_defs = true
disallow_untyped_defs = true
ignore_missing_imports = true
no_implicit_optional = true
show_error_codes = true
sqlite_cache = true
strict_equality = true
warn_no_return = true
warn_redundant_casts = true
warn_return_any = true
warn_unreachable = true
warn_unused_configs = true
warn_unused_ignores = true

[tool.bump]
input = "pip_audit/__init__.py"
reset = true

[tool.ruff]
# Never enforce `E501` (line length violations).
ignore = ["E501"]
select = ["E", "F", "I", "W", "UP"]
target-version = "py37"
line-length = 100<|MERGE_RESOLUTION|>--- conflicted
+++ resolved
@@ -33,11 +33,7 @@
     # See: https://github.com/CycloneDX/cyclonedx-python-lib/issues/245
     "cyclonedx-python-lib >= 4,< 6",
     "html5lib>=1.1",
-<<<<<<< HEAD
-    "packaging>=23.0.0",                   # https://github.com/pypa/pip-audit/issues/464
-=======
     "packaging>=23.0.0",               # https://github.com/pypa/pip-audit/issues/464
->>>>>>> 477a41e2
     "pip-api>=0.0.28",
     "pip-requirements-parser>=32.0.0",
     "requests >= 2.31.0",
