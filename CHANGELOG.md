--- conflicted
+++ resolved
@@ -13,17 +13,17 @@
 * `pip-audit` now allows some CLI flags to be configured via environment
   variables ([#755](https://github.com/pypa/pip-audit/pull/755))
 
-<<<<<<< HEAD
-### Fixed
-
-* Auditing a fully-pinned requirements file with `--disable-pip` now allows for duplicates, so long as the duplicates don't have conflicting specifier sets ([#749](https://github.com/pypa/pip-audit/pull/749))
-=======
+### Fixed
+
+* Auditing a fully-pinned requirements file with `--disable-pip` now allows for
+  duplicates, so long as the duplicates don't have conflicting specifier sets
+  ([#749](https://github.com/pypa/pip-audit/pull/749))
+
 ### Changed
 
 * The default cache locations on macOS and Linux now respect each platform's
   caching directory idioms (e.g. XDG)
   ([#814](https://github.com/pypa/pip-audit/pull/814))
->>>>>>> 3a051ea8
 
 ## [2.7.3]
 
