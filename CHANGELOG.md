# Changelog

All notable changes to `pip-audit` will be documented in this file.

The format is based on [Keep a Changelog](https://keepachangelog.com/en/1.0.0/).

All versions prior to 0.0.9 are untracked.

## [Unreleased]

## [2.10.0]

### Added

* `pip-audit` now supports the `--osv-url URL` flag, which can be used to
  retrieve vulnerabilities from a custom OSV service. This is useful for
  organizations that host their own mirror of the OSV database, or that
  have custom OSV records
  ([#810](https://github.com/pypa/pip-audit/pull/810))

* `pip-audit` now supports the Ecosyste.ms vulnerability service with
  `--vulnerability-service=esms`
  ([#903](https://github.com/pypa/pip-audit/pull/903)).

### Fixed

<<<<<<< HEAD
* Fixed a bug where `pip-audit` would fail to parse `pyproject.toml` files
  containing TOML 1.0.0 features
  ([#910](https://github.com/pypa/pip-audit/pull/910))
=======
* CycloneDX JSON/XML output now correctly links vulnerabilities to their
  affected components via the `affects` field
  ([#980](https://github.com/pypa/pip-audit/issues/980))
>>>>>>> d191a229

## [2.9.0]

### Added

* `pip-audit` now supports [PEP 751](https://peps.python.org/pep-0751/)
  lockfiles. These lockfiles can be audited in "project" mode by
  passing `--locked` to `pip-audit`
  ([#888](https://github.com/pypa/pip-audit/pull/888))

## [2.8.0]

### Added

* `pip-audit` now allows some CLI flags to be configured via environment
  variables ([#755](https://github.com/pypa/pip-audit/pull/755))

### Changed

* The default cache locations on macOS and Linux now respect each platform's
  caching directory idioms (e.g. XDG)
  ([#814](https://github.com/pypa/pip-audit/pull/814))

* The minimum version of Python is now 3.9
  ([#846](https://github.com/pypa/pip-audit/pull/846))

### Fixed

* Auditing a fully-pinned requirements file with `--disable-pip` now allows for
  duplicates, so long as the duplicates don't have conflicting specifier sets
  ([#749](https://github.com/pypa/pip-audit/pull/749))

* Fixed two sources of unnecessary resource leaks when doing file I/O
  ([#878](https://github.com/pypa/pip-audit/pull/878))

## [2.7.3]

### Fixed

* Improved handling of temporary files on Windows
  ([#757](https://github.com/pypa/pip-audit/pull/757))

* Fixed a subprocess deadlock on Windows
  ([#756](https://github.com/pypa/pip-audit/pull/756))

## [2.7.2]

### Fixed

* `pip-audit` now invokes `pip` with `--keyring-provider=subprocess`,
  partially fixing a regression that was introduced with another authentication
  fix in [2.6.2]. This allows the interior `pip` to use `keyring` to perform
  third-party index authentication.

## [2.7.1]

### Fixed

* Improved the error returned to users when their default temporary
  directory lacks execute permissions
  ([#737](https://github.com/pypa/pip-audit/pull/737))

## [2.7.0]

### Added

* `pip-audit` now includes vulnerability aliases when `--format=json` is used,
  and also includes them in other output formats if specified by adding the
  flag `--aliases`

## [2.6.3]

### Fixed

* Removed a misleading warning message that resulted in user confusion
  ([#719](https://github.com/pypa/pip-audit/pull/719))

## [2.6.2]

### Changed

* `pip-audit`'s minimum Python version is now 3.8.

### Fixed

* Fixed a hang caused by auditing requirements when resolving against
  an index that requires authentication, causing `pip` to wait indefinitely
  for credentials ([#707](https://github.com/pypa/pip-audit/pull/707))

## [2.6.1]

### Fixed

* Fixed a crash on Windows caused by `pip-audit`'s use of temporary files
  ([#647](https://github.com/pypa/pip-audit/pull/647))

## [2.6.0]

### Added

* Added option to skip dependency resolution via `pip` with the `--disable-pip`
  flag. This option can only be used with hashed requirements files or when the
  `--no-deps` flag has been provided
  ([#610](https://github.com/pypa/pip-audit/pull/610))

## [2.5.6]

### Fixed

* Fixed a crash caused by incompatible dependency changes
  ([#617](https://github.com/pypa/pip-audit/pull/617))

## [2.5.5]

### Fixed

* Fixed a crash caused by incompatible dependency changes
  ([#605](https://github.com/pypa/pip-audit/pull/605))

## [2.5.4]

### Changed

* Refactored `index-url` option to not override user pip config by default,
  unless specified ([#565](https://github.com/pypa/pip-audit/pull/565))

### Fixed

* Fixed bug with the `--fix` flag where new requirements were sometimes being
  appended to requirement files instead of patching the existing requirement
  ([#577](https://github.com/pypa/pip-audit/pull/577))

* Fixed a crash caused by auditing requirements files that refer to other
  requirements files ([#568](https://github.com/pypa/pip-audit/pull/568))

## [2.5.3]

### Changed

* Further simplified `pip-audit`'s dependency resolution to remove inconsistent
  behaviour when using hashed requirements or the `--no-deps` flag
  ([#540](https://github.com/pypa/pip-audit/pull/540))

### Fixed

* Fixed a crash caused by invalid UTF-8 sequences in subprocess outputs
  ([#572](https://github.com/pypa/pip-audit/pull/572))

## [2.5.2]

### Fixed

* Fixed a loose dependency constraint for CycloneDX SBOM generation
  ([#558](https://github.com/pypa/pip-audit/pull/558))

## [2.5.1]

### Fixed

* Fixed a crash on Windows caused by multiple open file handles to
  input requirements ([#551](https://github.com/pypa/pip-audit/pull/551))

## [2.5.0]

### Changed

* Improved error messaging when a requirements input or indirect dependency
  has an invalid (non-PEP 440) requirements specifier
  ([#507](https://github.com/pypa/pip-audit/pull/507))

* `pip-audit`'s handling of dependency resolution has been significantly
  refactored and simplified ([#523](https://github.com/pypa/pip-audit/pull/523))

### Fixed

* Fixed a potential crash on invalid unicode in subprocess streams
  ([#536](https://github.com/pypa/pip-audit/pull/536))

## [2.4.15]

**YANKED**

### Fixed

* Fixed an issue where hash checking would fail when using third-party indices
  ([#462](https://github.com/pypa/pip-audit/pull/462))

* Fixed the behavior of the `--skip-editable` flag, which had regressed
  with an internal API change
  ([#499](https://github.com/pypa/pip-audit/pull/499))

* Fixed a dependency resolution bug that can potentially be triggered when
  multiple packages have the same subdependency
  ([#488](https://github.com/pypa/pip-audit/pull/488))

## [2.4.14]

### Fixed

* Fixed a dependency resolution failure caused by incorrect handling of
  a PEP 440 edge case around prerelease versions
  ([#477](https://github.com/pypa/pip-audit/pull/477))

## [2.4.13]

### Fixed

* Added a lower bound on `packaging` to ensure that non-normalized versions
  are handled correctly ([#471](https://github.com/pypa/pip-audit/pull/471))

## [2.4.12]

### Fixed

* Fixed `pip-audit`'s virtual environment creation and upgrade behavior,
  preventing spurious vulnerability reports
  ([#454](https://github.com/pypa/pip-audit/pull/454))

* Users are now warned if a `pip-audit` invocation is ambiguous, e.g.
  if they've installed `pip-audit` globally but are asking for an audit
  of a loaded virtual environment
  ([#451](https://github.com/pypa/pip-audit/pull/451))

## [2.4.11]

### Fixed

* Fixed a crash triggered when a package specifies an invalid version
  specifier for its `requires-python` version
  ([#447](https://github.com/pypa/pip-audit/pull/447))

## [2.4.10]

### Fixed

* Fixed a crash triggered when no vulnerabilities are found with some
  configurations ([#437](https://github.com/pypa/pip-audit/pull/437))

## [2.4.9]

### Fixed

* The `--output` flag will no longer produce an empty file in the event
  of a failure within `pip-audit` itself, making it easier to distinguish
  between audit failures being reported by `pip-audit` and `pip-audit`'s
  own errors ([#432](https://github.com/pypa/pip-audit/pull/432))

* Removed pin on `packaging` now that our dependency pins it for us
  ([#429](https://github.com/pypa/pip-audit/pull/427))

## [2.4.8]

### Fixed

* Pin maximum version of `packaging` dependency to avoid installing the new
  22.0 version which is incompatible with `pip-requirements-parser`
  ([#427](https://github.com/pypa/pip-audit/pull/427))

## [2.4.7]

### Fixed

* Fixed a timestamp parsing bug that occurred with some vulnerability
  reports provided by the OSV service
  ([#416](https://github.com/pypa/pip-audit/issues/416))

## [2.4.6]

### Fixed

* Fixed an incorrect interaction between `--desc=auto` and `--format=json`;
  `--desc=auto` now includes the description in the generated JSON report,
  as intended ([#399](https://github.com/pypa/pip-audit/pull/399))

* Fixed a bug in dependency resolution with third-party indices where
  relative URLs were not resolved correctly
  ([#411](https://github.com/pypa/pip-audit/pull/411),
  [#412](https://github.com/pypa/pip-audit/pull/412))

## [2.4.5]

### Fixed

* Fixed an issue where audits done with the PyPI vulnerability service (the
  default) were not correctly filtered by "withdrawn" status; "withdrawn"
  vulnerabilities are now excluded
  ([#393](https://github.com/pypa/pip-audit/pull/393))

* Fixed an issue where audits done with the OSV vulnerability service (`-s osv`)
  were not correctly filtered by "withdrawn" status; "withdrawn" vulnerabilities
  are now excluded ([#386](https://github.com/pypa/pip-audit/pull/386))

* Fixed `pip-audit`'s handling of URL-style requirements in `--no-deps` mode
  (URL requirements are now treated as skipped, rather than producing
  an error due to a lack of pinning)
  ([#395](https://github.com/pypa/pip-audit/pull/395/files))

## [2.4.4]

### Changed

* `pip-audit` is now a PyPA member project, and lives under
  [`pypa/pip-audit`](https://github.com/pypa/pip-audit)!

* Improved error message for when unpinned URL requirements are found during an
  audit with the `--no-deps` flag
  ([#355](https://github.com/pypa/pip-audit/pull/355))

### Fixed

* Fixed an issue where packages on PyPI with no published versions trigger a
  dependency resolution failure instead of being skipped
  ([#357](https://github.com/pypa/pip-audit/pull/357))

* Fixed an incorrect assertion triggering for non-editable URL requirements that
  don't have an egg fragment
  ([#359](https://github.com/pypa/pip-audit/pull/359))

## [2.4.3]

### Fixed

* Fixed a regression in requirements auditing that was introduced during the
  move from `pip-api` to `pip-requirements-parser` where editable installs
  without an egg fragment would cause audits to crash
  ([#331](https://github.com/pypa/pip-audit/pull/331))

## [2.4.2]

### Fixed

* CLI: the `--format=markdown` and `--format=columns` output formats are no
  longer broken by long vulnerability descriptions from the OSV and PyPI
  vulnerability sources ([#323](https://github.com/pypa/pip-audit/pull/323))

## [2.4.1]

### Fixed

* Fixed a breakage in hash-checking mode caused by a
  [change to the PyPI JSON API](https://discuss.python.org/t/backwards-incompatible-change-to-pypi-json-api/17154)
  ([#318](https://github.com/pypa/pip-audit/pull/318))

## [2.4.0]

### Added

* Output formats: `pip-audit` now supports a Markdown format
  (`--format=markdown`) which renders results as a set of Markdown tables.
  ([#312](https://github.com/pypa/pip-audit/pull/312))

## [2.3.4]

### Fixed

* Vulnerability fixing: the `--fix` flag now works for vulnerabilities found in
  requirement subdependencies. A new line is now added to the requirement file
  to explicitly pin the offending subdependency
  ([#297](https://github.com/pypa/pip-audit/pull/297))

## [2.3.3]

### Changed

* CLI: `pip-audit` now warns on the combination of `-s osv` and
  `--require-hashes`, notifying users that only the PyPI service
  can fully verify hashes
  ([#298](https://github.com/pypa/pip-audit/pull/298))

### Fixed

* CLI/Dependency sources: `--cache-dir=...` and other flags that affect
  dependency resolver behavior now work correctly when auditing a
  `pyproject.toml` dependency source
  ([#300](https://github.com/pypa/pip-audit/pull/300))

## [2.3.2] - 2022-05-14

### Changed

* CLI: `pip-audit`'s progress spinner has been refactored to make it
  faster and more responsive
  ([#283](https://github.com/pypa/pip-audit/pull/283))

* CLI, Vulnerability sources: the error message used to report
  connection failures to vulnerability sources was improved
  ([#287](https://github.com/pypa/pip-audit/pull/287))

* Vulnerability sources: the OSV service is now more resilient
  to schema changes ([#288](https://github.com/pypa/pip-audit/pull/288))

* Vulnerability sources: the PyPI service provides a better
  error message during some cases of service degradation
  ([#294](https://github.com/pypa/pip-audit/pull/294))

### Fixed

* Vulnerability sources: a bug stemming from an incorrect assumption
  about OSV's schema guarantees was fixed
  ([#284](https://github.com/pypa/pip-audit/pull/284))

* Caching: `pip-audit` now respects `pip`'s `PIP_NO_CACHE_DIR`
  and will not attempt to use the `pip` cache if present
  ([#290](https://github.com/pypa/pip-audit/pull/290))

## [2.3.1] - 2022-05-24

### Fixed

* CLI: A bug causing the terminal's cursor to disappear on some
  versions of CPython was fixed
  ([#280](https://github.com/pypa/pip-audit/issues/280))

## [2.3.0] - 2022-05-18

### Added

* CLI: The `--ignore-vuln` option has been added, allowing users to
  specify vulnerability IDs to ignore during the final report
  ([#275](https://github.com/pypa/pip-audit/pull/275))

* CLI: The `--no-deps` flag has been added, allowing users to skip dependency
  resolution entirely when `pip-audit` is used in requirements mode
  ([#255](https://github.com/pypa/pip-audit/pull/255))

## [2.2.1] - 2022-05-02

### Fixed

* A bug introduced with a previous fix to version parsing
  ([#263](https://github.com/pypa/pip-audit/pull/263)) was
  fixed ([#264](https://github.com/pypa/pip-audit/pull/264))

## [2.2.0] - 2022-05-02

### Added

* CLI: The `--output` option has been added, allowing users to specify
  a file to write output to. The default behavior of writing to `stdout`
  is unchanged ([#262](https://github.com/pypa/pip-audit/pull/262))

### Fixed

* Vulnerability sources: A bug caused by insufficient version normalization
  was fixed ([#263](https://github.com/pypa/pip-audit/pull/263))

## [2.1.1] - 2022-03-29

### Fixed

* Dependency sources: A bug caused by ambiguous parses of source distribution
  files was fixed ([#249](https://github.com/pypa/pip-audit/pull/249))

## [2.1.0] - 2022-03-11

### Added

* CLI: The `--skip-editable` flag has been added, allowing users to skip local
  packages or parsed requirements (via `-r`) that are marked as editable
  ([#244](https://github.com/pypa/pip-audit/pull/244))

* CLI: `pip-audit` can audit projects that list their dependencies in
  `pyproject.toml` files, via `pip-audit <dir>`
  ([#246](https://github.com/pypa/pip-audit/pull/246))

## [2.0.0] - 2022-02-18

### Added

* CLI: The `--fix` flag has been added, allowing users to attempt to
  automatically upgrade any vulnerable dependencies to the first safe version
  available ([#212](https://github.com/pypa/pip-audit/pull/212),
  [#222](https://github.com/pypa/pip-audit/pull/222))

* CLI: The combination of `--fix` and `--dry-run` is now supported, causing
  `pip-audit` to perform the auditing step but not any resulting fix steps
  ([#223](https://github.com/pypa/pip-audit/pull/223))

* CLI: The `--require-hashes` flag has been added which can be used in
  conjunction with `-r` to check that all requirements in the file have an
  associated hash ([#229](https://github.com/pypa/pip-audit/pull/229))

* CLI: The `--index-url` flag has been added, allowing users to use custom
  package indices when running with the `-r` flag
  ([#238](https://github.com/pypa/pip-audit/pull/238))

* CLI: The `--extra-index-url` flag has been added, allowing users to use
  multiple package indices when running with the `-r` flag
  ([#238](https://github.com/pypa/pip-audit/pull/238))

### Changed

* `pip-audit`'s minimum Python version is now 3.7.

* CLI: The default output format is now correctly pluralized
  ([#221](https://github.com/pypa/pip-audit/pull/221))

* Output formats: The SBOM output formats (`--format=cyclonedx-xml` and
  `--format=cyclonedx-json`) now use CycloneDX
  [Schema 1.4](https://cyclonedx.org/docs/1.4/xml/)
  ([#216](https://github.com/pypa/pip-audit/pull/216))

* Vulnerability sources: When using PyPI as a vulnerability service, any hashes
  provided in a requirements file are checked against those reported by PyPI
  ([#229](https://github.com/pypa/pip-audit/pull/229))

* Vulnerability sources: `pip-audit` now uniques each result based on its
  alias set, reducing the amount of duplicate information in the default
  columnar output format
  ([#232](https://github.com/pypa/pip-audit/pull/232))

* CLI: `pip-audit` now prints its output more frequently, including when
  there are no discovered vulnerabilities but packages were skipped.
  Similarly, "manifest" output formats (JSON, CycloneDX) are now emitted
  unconditionally
  ([#240](https://github.com/pypa/pip-audit/pull/240))

### Fixed

* CLI: A regression causing excess output during `pip audit -r`
  was fixed ([#226](https://github.com/pypa/pip-audit/pull/226))

### Removed

## [1.1.2] - 2022-01-13

### Fixed

* A pin on one of `pip-audit`'s dependencies was fixed
  ([#213](https://github.com/pypa/pip-audit/pull/213))

## [1.1.1] - 2021-12-07

### Fixed

* Dependency sources: a crash caused by unexpected logging statements in `pip`'s
  JSON output was fixed
  ([#196](https://github.com/pypa/pip-audit/pull/196))

## [1.1.0] - 2021-12-06

### Added

* CLI: The `--path <PATH>` flag has been added, allowing users to limit
  dependency discovery to one or more paths (specified separately)
  when `pip-audit` is invoked in environment mode
  ([#148](https://github.com/pypa/pip-audit/pull/148))

* CLI: The `pip-audit` CLI can now be accessed through `python -m pip_audit`.
  All functionality is identical to the functionality provided by the
  `pip-audit` entrypoint
  ([#173](https://github.com/pypa/pip-audit/pull/173))

* CLI: The `--verbose` flag has been added, allowing users to receive more
  more verbose output from `pip-audit`. Supplying the `--verbose` flag
  overrides the `PIP_AUDIT_LOGLEVEL` environment variable and is equivalent to
  setting it to `debug`
  ([#185](https://github.com/pypa/pip-audit/pull/185))

### Changed

* CLI: `pip-audit` now clears its spinner bar from the terminal upon
  completion, preventing visual confusion
  ([#174](https://github.com/pypa/pip-audit/pull/174))

### Fixed

* Dependency sources: a crash caused by `platform.python_version` returning
  an version string that couldn't be parsed as a PEP-440 version was fixed
  ([#175](https://github.com/pypa/pip-audit/pull/175))

* Dependency sources: a crash caused by incorrect assumptions about
  the structure of source distributions was fixed
  ([#166](https://github.com/pypa/pip-audit/pull/166))

* Vulnerability sources: a performance issue on Windows caused by cache failures
  was fixed ([#178](https://github.com/pypa/pip-audit/pull/178))

## [1.0.1] - 2021-12-02

### Fixed

* CLI: The `--desc` flag no longer requires a following argument. If passed
  as a bare option, `--desc` is equivalent to `--desc on`
  ([#153](https://github.com/pypa/pip-audit/pull/153))

* Dependency resolution: The PyPI-based dependency resolver no longer throws
  an uncaught exception on package resolution errors; instead, the package
  is marked as skipped and an appropriate warning or fatal error (in
  `--strict` mode) is produced
  ([#162](https://github.com/pypa/pip-audit/pull/162))

* CLI: When providing the `--cache-dir` flag, the command to read the pip cache
  directory is no longer executed. Previously this was always executed and
  could result into failure when the command fails. In CI environments, the
  default `~/.cache` directory is typically not writable by the build user and
  this meant that the `python -m pip cache dir` would fail before this fix,
  even if the `--cache-dir` flag was provided.
  ([#161](https://github.com/pypa/pip-audit/pull/161))

## [1.0.0] - 2021-12-01

### Added

* This is the first stable release of `pip-audit`! The CLI is considered
  stable from this point on, and all changes will comply with
  [Semantic Versioning](https://semver.org/)

## [0.0.9] - 2021-12-01

### Added

* CLI: Skipped dependencies are now listed in the output of `pip-audit`,
  for supporting output formats
  ([#145](https://github.com/pypa/pip-audit/pull/145))

* CLI: `pip-audit` now supports a "strict" mode (enabled with `-S` or
  `--strict`) that fails if the audit if any individual dependency cannot be
  resolved or audited. The default behavior is still to skip any individual
  dependency errors ([#146](https://github.com/pypa/pip-audit/pull/146))

<!-- Release URLs -->
[Unreleased]: https://github.com/pypa/pip-audit/compare/v2.10.0...HEAD
[2.10.0]: https://github.com/pypa/pip-audit/compare/v2.9.0...v2.10.0
[2.9.0]: https://github.com/pypa/pip-audit/compare/v2.8.0...v2.9.0
[2.8.0]: https://github.com/pypa/pip-audit/compare/v2.7.3...v2.8.0
[2.7.3]: https://github.com/pypa/pip-audit/compare/v2.7.2...v2.7.3
[2.7.2]: https://github.com/pypa/pip-audit/compare/v2.7.1...v2.7.2
[2.7.1]: https://github.com/pypa/pip-audit/compare/v2.7.0...v2.7.1
[2.7.0]: https://github.com/pypa/pip-audit/compare/v2.6.3...v2.7.0
[2.6.3]: https://github.com/pypa/pip-audit/compare/v2.6.2...v2.6.3
[2.6.2]: https://github.com/pypa/pip-audit/compare/v2.6.1...v2.6.2
[2.6.1]: https://github.com/pypa/pip-audit/compare/v2.6.0...v2.6.1
[2.6.0]: https://github.com/pypa/pip-audit/compare/v2.5.6...v2.6.0
[2.5.6]: https://github.com/pypa/pip-audit/compare/v2.5.5...v2.5.6
[2.5.5]: https://github.com/pypa/pip-audit/compare/v2.5.4...v2.5.5
[2.5.4]: https://github.com/pypa/pip-audit/compare/v2.5.3...v2.5.4
[2.5.3]: https://github.com/pypa/pip-audit/compare/v2.5.2...v2.5.3
[2.5.2]: https://github.com/pypa/pip-audit/compare/v2.5.1...v2.5.2
[2.5.1]: https://github.com/pypa/pip-audit/compare/v2.5.0...v2.5.1
[2.5.0]: https://github.com/pypa/pip-audit/compare/v2.4.15...v2.5.0
[2.4.15]: https://github.com/pypa/pip-audit/compare/v2.4.14...v2.4.15
[2.4.14]: https://github.com/pypa/pip-audit/compare/v2.4.13...v2.4.14
[2.4.13]: https://github.com/pypa/pip-audit/compare/v2.4.12...v2.4.13
[2.4.12]: https://github.com/pypa/pip-audit/compare/v2.4.11...v2.4.12
[2.4.11]: https://github.com/pypa/pip-audit/compare/v2.4.10...v2.4.11
[2.4.10]: https://github.com/pypa/pip-audit/compare/v2.4.9...v2.4.10
[2.4.9]: https://github.com/pypa/pip-audit/compare/v2.4.8...v2.4.9
[2.4.8]: https://github.com/pypa/pip-audit/compare/v2.4.7...v2.4.8
[2.4.7]: https://github.com/pypa/pip-audit/compare/v2.4.6...v2.4.7
[2.4.6]: https://github.com/pypa/pip-audit/compare/v2.4.5...v2.4.6
[2.4.5]: https://github.com/pypa/pip-audit/compare/v2.4.4...v2.4.5
[2.4.4]: https://github.com/pypa/pip-audit/compare/v2.4.3...v2.4.4
[2.4.3]: https://github.com/pypa/pip-audit/compare/v2.4.2...v2.4.3
[2.4.2]: https://github.com/pypa/pip-audit/compare/v2.4.1...v2.4.2
[2.4.1]: https://github.com/pypa/pip-audit/compare/v2.4.0...v2.4.1
[2.4.0]: https://github.com/pypa/pip-audit/compare/v2.3.4...v2.4.0
[2.3.4]: https://github.com/pypa/pip-audit/compare/v2.3.3...v2.3.4
[2.3.3]: https://github.com/pypa/pip-audit/compare/v2.3.2...v2.3.3
[2.3.2]: https://github.com/pypa/pip-audit/compare/v2.3.1...v2.3.2
[2.3.1]: https://github.com/pypa/pip-audit/compare/v2.3.0...v2.3.1
[2.3.0]: https://github.com/pypa/pip-audit/compare/v2.2.1...v2.3.0
[2.2.1]: https://github.com/pypa/pip-audit/compare/v2.2.0...v2.2.1
[2.2.0]: https://github.com/pypa/pip-audit/compare/v2.1.1...v2.2.0
[2.1.1]: https://github.com/pypa/pip-audit/compare/v2.1.0...v2.1.1
[2.1.0]: https://github.com/pypa/pip-audit/compare/v2.0.0...v2.1.0
[2.0.0]: https://github.com/pypa/pip-audit/compare/v1.1.2...v2.0.0
[1.1.2]: https://github.com/pypa/pip-audit/compare/v1.1.1...v1.1.2
[1.1.1]: https://github.com/pypa/pip-audit/compare/v1.1.0...v1.1.1
[1.1.0]: https://github.com/pypa/pip-audit/compare/v1.0.1...v1.1.0
[1.0.1]: https://github.com/pypa/pip-audit/compare/v1.0.0...v1.0.1
[1.0.0]: https://github.com/pypa/pip-audit/compare/v0.0.9...v1.0.0
[0.0.9]: https://github.com/pypa/pip-audit/compare/v0.0.8...v0.0.9<|MERGE_RESOLUTION|>--- conflicted
+++ resolved
@@ -24,15 +24,13 @@
 
 ### Fixed
 
-<<<<<<< HEAD
 * Fixed a bug where `pip-audit` would fail to parse `pyproject.toml` files
   containing TOML 1.0.0 features
   ([#910](https://github.com/pypa/pip-audit/pull/910))
-=======
+
 * CycloneDX JSON/XML output now correctly links vulnerabilities to their
   affected components via the `affects` field
   ([#980](https://github.com/pypa/pip-audit/issues/980))
->>>>>>> d191a229
 
 ## [2.9.0]
 
