# Changelog

All notable changes to `pip-audit` will be documented in this file.

The format is based on [Keep a Changelog](https://keepachangelog.com/en/1.0.0/).

All versions prior to 0.0.9 are untracked.

## [Unreleased]

### Fixed

<<<<<<< HEAD
* Fixed an incorrect assertion triggering for non-editable URL requirements that
  don't have an egg fragment
  ([#359](https://github.com/trailofbits/pip-audit/pull/359))
=======
* Fixed an issue where packages on PyPI with no published versions trigger a
  dependency resolution failure instead of being skipped
  ([#357](https://github.com/trailofbits/pip-audit/pull/357))
>>>>>>> 62481f22

## [2.4.3]

### Fixed

* Fixed a regression in requirements auditing that was introduced during the
  move from `pip-api` to `pip-requirements-parser` where editable installs
  without an egg fragment would cause audits to crash
  ([#331](https://github.com/trailofbits/pip-audit/pull/331))

## [2.4.2]

### Fixed

* CLI: the `--format=markdown` and `--format=columns` output formats are no
  longer broken by long vulnerability descriptions from the OSV and PyPI
  vulnerability sources ([#323](https://github.com/trailofbits/pip-audit/pull/323))

## [2.4.1]

### Fixed

* Fixed a breakage in hash-checking mode caused by a
  [change to the PyPI JSON API](https://discuss.python.org/t/backwards-incompatible-change-to-pypi-json-api/17154)
  ([#318](https://github.com/trailofbits/pip-audit/pull/318))

## [2.4.0]

### Added

* Output formats: `pip-audit` now supports a Markdown format
  (`--format=markdown`) which renders results as a set of Markdown tables.
  ([#312](https://github.com/trailofbits/pip-audit/pull/312))

## [2.3.4]

### Fixed

* Vulnerability fixing: the `--fix` flag now works for vulnerabilities found in
  requirement subdependencies. A new line is now added to the requirement file
  to explicitly pin the offending subdependency
  ([#297](https://github.com/trailofbits/pip-audit/pull/297))

## [2.3.3]

### Changed

* CLI: `pip-audit` now warns on the combination of `-s osv` and
  `--require-hashes`, notifying users that only the PyPI service
  can fully verify hashes
  ([#298](https://github.com/trailofbits/pip-audit/pull/298))

### Fixed

* CLI/Dependency sources: `--cache-dir=...` and other flags that affect
  dependency resolver behavior now work correctly when auditing a
  `pyproject.toml` dependency source
  ([#300](https://github.com/trailofbits/pip-audit/pull/300))

## [2.3.2] - 2022-05-14

### Changed

* CLI: `pip-audit`'s progress spinner has been refactored to make it
  faster and more responsive
  ([#283](https://github.com/trailofbits/pip-audit/pull/283))

* CLI, Vulnerability sources: the error message used to report
  connection failures to vulnerability sources was improved
  ([#287](https://github.com/trailofbits/pip-audit/pull/287))

* Vulnerability sources: the OSV service is now more resilient
  to schema changes ([#288](https://github.com/trailofbits/pip-audit/pull/288))

* Vulnerability sources: the PyPI service provides a better
  error message during some cases of service degradation
  ([#294](https://github.com/trailofbits/pip-audit/pull/294))

### Fixed

* Vulnerability sources: a bug stemming from an incorrect assumption
  about OSV's schema guarantees was fixed
  ([#284](https://github.com/trailofbits/pip-audit/pull/284))

* Caching: `pip-audit` now respects `pip`'s `PIP_NO_CACHE_DIR`
  and will not attempt to use the `pip` cache if present
  ([#290](https://github.com/trailofbits/pip-audit/pull/290))

## [2.3.1] - 2022-05-24

### Fixed

* CLI: A bug causing the terminal's cursor to disappear on some
  versions of CPython was fixed
  ([#280](https://github.com/trailofbits/pip-audit/issues/280))

## [2.3.0] - 2022-05-18

### Added

* CLI: The `--ignore-vuln` option has been added, allowing users to
  specify vulnerability IDs to ignore during the final report
  ([#275](https://github.com/trailofbits/pip-audit/pull/275))

* CLI: The `--no-deps` flag has been added, allowing users to skip dependency
  resolution entirely when `pip-audit` is used in requirements mode
  ([#255](https://github.com/trailofbits/pip-audit/pull/255))

## [2.2.1] - 2022-05-02

### Fixed

* A bug introduced with a previous fix to version parsing
  ([#263](https://github.com/trailofbits/pip-audit/pull/263)) was
  fixed ([#264](https://github.com/trailofbits/pip-audit/pull/264))

## [2.2.0] - 2022-05-02

### Added

* CLI: The `--output` option has been added, allowing users to specify
  a file to write output to. The default behavior of writing to `stdout`
  is unchanged ([#262](https://github.com/trailofbits/pip-audit/pull/262))

### Fixed

* Vulnerability sources: A bug caused by insufficient version normalization
  was fixed ([#263](https://github.com/trailofbits/pip-audit/pull/263))

## [2.1.1] - 2022-03-29

### Fixed

* Dependency sources: A bug caused by ambiguous parses of source distribution
  files was fixed ([#249](https://github.com/trailofbits/pip-audit/pull/249))

## [2.1.0] - 2022-03-11

### Added

* CLI: The `--skip-editable` flag has been added, allowing users to skip local
  packages or parsed requirements (via `-r`) that are marked as editable
  ([#244](https://github.com/trailofbits/pip-audit/pull/244))

* CLI: `pip-audit` can audit projects that list their dependencies in
  `pyproject.toml` files, via `pip-audit <dir>`
  ([#246](https://github.com/trailofbits/pip-audit/pull/246))

## [2.0.0] - 2022-02-18

### Added

* CLI: The `--fix` flag has been added, allowing users to attempt to
  automatically upgrade any vulnerable dependencies to the first safe version
  available ([#212](https://github.com/trailofbits/pip-audit/pull/212),
  [#222](https://github.com/trailofbits/pip-audit/pull/222))

* CLI: The combination of `--fix` and `--dry-run` is now supported, causing
  `pip-audit` to perform the auditing step but not any resulting fix steps
  ([#223](https://github.com/trailofbits/pip-audit/pull/223))

* CLI: The `--require-hashes` flag has been added which can be used in
  conjunction with `-r` to check that all requirements in the file have an
  associated hash ([#229](https://github.com/trailofbits/pip-audit/pull/229))

* CLI: The `--index-url` flag has been added, allowing users to use custom
  package indices when running with the `-r` flag
  ([#238](https://github.com/trailofbits/pip-audit/pull/238))

* CLI: The `--extra-index-url` flag has been added, allowing users to use
  multiple package indices when running with the `-r` flag
  ([#238](https://github.com/trailofbits/pip-audit/pull/238))

### Changed

* `pip-audit`'s minimum Python version is now 3.7.

* CLI: The default output format is now correctly pluralized
  ([#221](https://github.com/trailofbits/pip-audit/pull/221))

* Output formats: The SBOM output formats (`--format=cyclonedx-xml` and
  `--format=cyclonedx-json`) now use CycloneDX
  [Schema 1.4](https://cyclonedx.org/docs/1.4/xml/)
  ([#216](https://github.com/trailofbits/pip-audit/pull/216))

* Vulnerability sources: When using PyPI as a vulnerability service, any hashes
  provided in a requirements file are checked against those reported by PyPI
  ([#229](https://github.com/trailofbits/pip-audit/pull/229))

* Vulnerability sources: `pip-audit` now uniques each result based on its
  alias set, reducing the amount of duplicate information in the default
  columnar output format
  ([#232](https://github.com/trailofbits/pip-audit/pull/232))

* CLI: `pip-audit` now prints its output more frequently, including when
  there are no discovered vulnerabilities but packages were skipped.
  Similarly, "manifest" output formats (JSON, CycloneDX) are now emitted
  unconditionally
  ([#240](https://github.com/trailofbits/pip-audit/pull/240))

### Fixed

* CLI: A regression causing excess output during `pip audit -r`
  was fixed ([#226](https://github.com/trailofbits/pip-audit/pull/226))

### Removed

## [1.1.2] - 2022-01-13

### Fixed

* A pin on one of `pip-audit`'s dependencies was fixed
  ([#213](https://github.com/trailofbits/pip-audit/pull/213))

## [1.1.1] - 2021-12-07

### Fixed

* Dependency sources: a crash caused by unexpected logging statements in `pip`'s
  JSON output was fixed
  ([#196](https://github.com/trailofbits/pip-audit/pull/196))

## [1.1.0] - 2021-12-06

### Added

* CLI: The `--path <PATH>` flag has been added, allowing users to limit
  dependency discovery to one or more paths (specified separately)
  when `pip-audit` is invoked in environment mode
  ([#148](https://github.com/trailofbits/pip-audit/pull/148))

* CLI: The `pip-audit` CLI can now be accessed through `python -m pip_audit`.
  All functionality is identical to the functionality provided by the
  `pip-audit` entrypoint
  ([#173](https://github.com/trailofbits/pip-audit/pull/173))

* CLI: The `--verbose` flag has been added, allowing users to receive more
  more verbose output from `pip-audit`. Supplying the `--verbose` flag
  overrides the `PIP_AUDIT_LOGLEVEL` environment variable and is equivalent to
  setting it to `debug`
  ([#185](https://github.com/trailofbits/pip-audit/pull/185))

### Changed

* CLI: `pip-audit` now clears its spinner bar from the terminal upon
  completion, preventing visual confusion
  ([#174](https://github.com/trailofbits/pip-audit/pull/174))

### Fixed

* Dependency sources: a crash caused by `platform.python_version` returning
  an version string that couldn't be parsed as a PEP-440 version was fixed
  ([#175](https://github.com/trailofbits/pip-audit/pull/175))

* Dependency sources: a crash caused by incorrect assumptions about
  the structure of source distributions was fixed
  ([#166](https://github.com/trailofbits/pip-audit/pull/166))

* Vulnerability sources: a performance issue on Windows caused by cache failures
  was fixed ([#178](https://github.com/trailofbits/pip-audit/pull/178))

## [1.0.1] - 2021-12-02

### Fixed

* CLI: The `--desc` flag no longer requires a following argument. If passed
  as a bare option, `--desc` is equivalent to `--desc on`
  ([#153](https://github.com/trailofbits/pip-audit/pull/153))

* Dependency resolution: The PyPI-based dependency resolver no longer throws
  an uncaught exception on package resolution errors; instead, the package
  is marked as skipped and an appropriate warning or fatal error (in
  `--strict` mode) is produced
  ([#162](https://github.com/trailofbits/pip-audit/pull/162))

* CLI: When providing the `--cache-dir` flag, the command to read the pip cache
  directory is no longer executed. Previously this was always executed and
  could result into failure when the command fails. In CI environments, the
  default `~/.cache` directory is typically not writable by the build user and
  this meant that the `python -m pip cache dir` would fail before this fix,
  even if the `--cache-dir` flag was provided.
  ([#161](https://github.com/trailofbits/pip-audit/pull/161))

## [1.0.0] - 2021-12-01

### Added

* This is the first stable release of `pip-audit`! The CLI is considered
  stable from this point on, and all changes will comply with
  [Semantic Versioning](https://semver.org/)

## [0.0.9] - 2021-12-01

### Added

* CLI: Skipped dependencies are now listed in the output of `pip-audit`,
  for supporting output formats
  ([#145](https://github.com/trailofbits/pip-audit/pull/145))
* CLI: `pip-audit` now supports a "strict" mode (enabled with `-S` or
  `--strict`) that fails if the audit if any individual dependency cannot be
  resolved or audited. The default behavior is still to skip any individual
  dependency errors ([#146](https://github.com/trailofbits/pip-audit/pull/146))

<!-- Release URLs -->
[Unreleased]: https://github.com/trailofbits/pip-audit/compare/v2.0.0...HEAD
[2.4.3]: https://github.com/trailofbits/pip-audit/compare/v2.4.2...v2.4.3
[2.4.2]: https://github.com/trailofbits/pip-audit/compare/v2.4.1...v2.4.2
[2.4.1]: https://github.com/trailofbits/pip-audit/compare/v2.4.0...v2.4.1
[2.4.0]: https://github.com/trailofbits/pip-audit/compare/v2.3.4...v2.4.0
[2.3.4]: https://github.com/trailofbits/pip-audit/compare/v2.3.3...v2.3.4
[2.3.3]: https://github.com/trailofbits/pip-audit/compare/v2.3.2...v2.3.3
[2.3.2]: https://github.com/trailofbits/pip-audit/compare/v2.3.1...v2.3.2
[2.3.1]: https://github.com/trailofbits/pip-audit/compare/v2.3.0...v2.3.1
[2.3.0]: https://github.com/trailofbits/pip-audit/compare/v2.2.1...v2.3.0
[2.2.1]: https://github.com/trailofbits/pip-audit/compare/v2.2.0...v2.2.1
[2.2.0]: https://github.com/trailofbits/pip-audit/compare/v2.1.1...v2.2.0
[2.1.1]: https://github.com/trailofbits/pip-audit/compare/v2.1.0...v2.1.1
[2.1.0]: https://github.com/trailofbits/pip-audit/compare/v2.0.0...v2.1.0
[2.0.0]: https://github.com/trailofbits/pip-audit/compare/v1.1.2...v2.0.0
[1.1.2]: https://github.com/trailofbits/pip-audit/compare/v1.1.1...v1.1.2
[1.1.1]: https://github.com/trailofbits/pip-audit/compare/v1.1.0...v1.1.1
[1.1.0]: https://github.com/trailofbits/pip-audit/compare/v1.0.1...v1.1.0
[1.0.1]: https://github.com/trailofbits/pip-audit/compare/v1.0.0...v1.0.1
[1.0.0]: https://github.com/trailofbits/pip-audit/compare/v0.0.9...v1.0.0
[0.0.9]: https://github.com/trailofbits/pip-audit/compare/v0.0.8...v0.0.9<|MERGE_RESOLUTION|>--- conflicted
+++ resolved
@@ -10,15 +10,13 @@
 
 ### Fixed
 
-<<<<<<< HEAD
+* Fixed an issue where packages on PyPI with no published versions trigger a
+  dependency resolution failure instead of being skipped
+  ([#357](https://github.com/trailofbits/pip-audit/pull/357))
+  
 * Fixed an incorrect assertion triggering for non-editable URL requirements that
   don't have an egg fragment
   ([#359](https://github.com/trailofbits/pip-audit/pull/359))
-=======
-* Fixed an issue where packages on PyPI with no published versions trigger a
-  dependency resolution failure instead of being skipped
-  ([#357](https://github.com/trailofbits/pip-audit/pull/357))
->>>>>>> 62481f22
 
 ## [2.4.3]
 
