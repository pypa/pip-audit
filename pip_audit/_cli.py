--- conflicted
+++ resolved
@@ -272,12 +272,12 @@
         help="don't audit packages that are marked as editable",
     )
     parser.add_argument(
-<<<<<<< HEAD
         "--no-deps",
         action="store_true",
         help="don't perform any dependency resolution; requires all requirements are pinned "
         "to an exact version",
-=======
+    )
+    parser.add_argument(
         "-o",
         "--output",
         type=argparse.FileType("w"),
@@ -285,8 +285,7 @@
         help="output results to the given file",
         # NOTE: Ideally we would set default=sys.stdout here, but
         # argparse's default renderer uses __repr__ and produces
-        # a pretty unpleasant help message.
->>>>>>> 0decb8d6
+        # a pretty unpleasant help message. 
     )
     return parser
 
