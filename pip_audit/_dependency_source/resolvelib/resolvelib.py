--- conflicted
+++ resolved
@@ -11,14 +11,6 @@
 from packaging.requirements import Requirement as _Requirement
 from pip_api import Requirement as ParsedRequirement
 from requests.exceptions import HTTPError
-from resolvelib import BaseReporter, Resolver
-<<<<<<< HEAD
-
-from pip_audit._dependency_source import DependencyResolver, DependencyResolverError
-from pip_audit._dependency_source.requirement import RequirementDependency
-from pip_audit._service.interface import Dependency, SkippedDependency
-=======
-from resolvelib.resolvers import ResolutionImpossible
 
 from pip_audit._cache import caching_session
 from pip_audit._dependency_source import (
@@ -28,9 +20,11 @@
     HashMissingError,
     RequirementHashes,
 )
-from pip_audit._service.interface import Dependency, ResolvedDependency, SkippedDependency
->>>>>>> a0825747
+from pip_audit._dependency_source.requirement import RequirementDependency
+from pip_audit._service.interface import Dependency, SkippedDependency
 from pip_audit._state import AuditState
+from resolvelib import BaseReporter, Resolver
+from resolvelib.resolvers import ResolutionImpossible
 
 from .pypi_provider import Candidate, PyPIProvider
 
@@ -77,34 +71,11 @@
         self.reporter = BaseReporter()
         self._skip_editable = skip_editable
 
-<<<<<<< HEAD
-    def resolve(self, reqs: list[Requirement]) -> list[Dependency]:
-=======
-    def resolve(
-        self,
-        req: Requirement,
-        req_hashes: RequirementHashes,
-    ) -> list[Dependency]:
->>>>>>> a0825747
+    def resolve(self, reqs: list[Requirement], req_hashes: RequirementHashes) -> list[Dependency]:
         """
         Resolve the given `Requirement` into a `Dependency` list.
         """
 
-<<<<<<< HEAD
-=======
-        # HACK: `resolve` takes both `packaging.Requirement` and `pip_api.Requirement`,
-        # since the latter is a subclass. But only the latter knows whether the
-        # requirement is editable, so we need to check for it here.
-        if isinstance(req, ParsedRequirement):
-            if req.editable and self._skip_editable:
-                return [
-                    SkippedDependency(name=req.name, skip_reason="requirement marked as editable")
-                ]
-
-        provider = PyPIProvider(self.index_urls, req_hashes, self.session, self.timeout, self.state)
-        resolver: Resolver = Resolver(provider, self.reporter)
-
->>>>>>> a0825747
         deps: list[Dependency] = []
 
         reqs_to_resolve: list[Requirement] = []
@@ -122,32 +93,23 @@
                 continue
             reqs_to_resolve.append(req)
 
+        provider = PyPIProvider(self.index_urls, req_hashes, self.session, self.timeout, self.state)
+        resolver: Resolver = Resolver(provider, self.reporter)
+
         try:
-<<<<<<< HEAD
-            result = self.resolver.resolve(reqs_to_resolve)
+            result = resolver.resolve(reqs_to_resolve)
         except HTTPError as e:
             raise ResolveLibResolverError("failed to resolve dependencies") from e
+        except ResolutionImpossible as e:
+            raise ResolveLibResolverError(f"impossible resolution: {e}")
 
         # If the provider encountered any dependencies it couldn't find on PyPI, they'll be here.
-        deps.extend(self.provider.skip_deps)
+        deps.extend(provider.skip_deps)
 
         # Construct dependee mapping to figure out what top-level requirements correspond to what
         # dependencies.
         dependee_map = _build_dependee_map(result.mapping.values())
 
-        for name, candidate in result.mapping.items():
-            origin_reqs = _find_origin_reqs(candidate, dependee_map, reqs)
-            deps.append(RequirementDependency(name, candidate.version, origin_reqs=origin_reqs))
-=======
-            result = resolver.resolve([req])
-        except PyPINotFoundError as e:
-            skip_reason = str(e)
-            logger.debug(skip_reason)
-            return [SkippedDependency(name=req.name, skip_reason=skip_reason)]
-        except HTTPError as e:
-            raise ResolveLibResolverError("failed to resolve dependencies") from e
-        except ResolutionImpossible as e:
-            raise ResolveLibResolverError(f"impossible resolution: {e}")
         for name, candidate in result.mapping.items():
             # Check hash validity
             if req_hashes:
@@ -160,8 +122,9 @@
                     ) from e
                 except HashMismatchError as e:
                     raise ResolveLibResolverError(str(e)) from e
-            deps.append(ResolvedDependency(name, candidate.version))
->>>>>>> a0825747
+
+            origin_reqs = _find_origin_reqs(candidate, dependee_map, reqs)
+            deps.append(RequirementDependency(name, candidate.version, origin_reqs=origin_reqs))
         return deps
 
 
