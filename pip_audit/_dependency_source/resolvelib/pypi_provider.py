--- conflicted
+++ resolved
@@ -28,18 +28,14 @@
 from packaging.specifiers import InvalidSpecifier, SpecifierSet
 from packaging.utils import canonicalize_name, parse_sdist_filename, parse_wheel_filename
 from packaging.version import Version
-from resolvelib.providers import AbstractProvider
-from resolvelib.resolvers import RequirementInformation
-
-<<<<<<< HEAD
-from pip_audit._cache import caching_session
+
+from pip_audit._dependency_source import RequirementHashes, UnsupportedHashAlgorithm
 from pip_audit._service import SkippedDependency
-=======
-from pip_audit._dependency_source import RequirementHashes, UnsupportedHashAlgorithm
->>>>>>> a0825747
 from pip_audit._state import AuditState
 from pip_audit._util import python_version
 from pip_audit._virtual_env import VirtualEnv, VirtualEnvError
+from resolvelib.providers import AbstractProvider
+from resolvelib.resolvers import RequirementInformation
 
 logger = logging.getLogger(__name__)
 
@@ -242,11 +238,7 @@
         # We should only return an error if it can't be found on ANY of the supplied index URLs
         try:
             yield from get_project_from_index(
-<<<<<<< HEAD
-                index_url, session, project, reqs, extras, timeout, state
-=======
-                index_url, session, project, extras, req_hashes, timeout, state
->>>>>>> a0825747
+                index_url, session, project, reqs, extras, req_hashes, timeout, state
             )
             project_found = True
         except PyPINotFoundError:
@@ -429,48 +421,22 @@
         # Need to pass the extras to the search, so they
         # are added to the candidate at creation - we
         # treat candidates as immutable once created.
-<<<<<<< HEAD
         try:
-            candidates = sorted(
-                [
-                    candidate
-                    for candidate in get_project_from_indexes(
-                        self.index_urls,
-                        self.session,
-                        identifier,
-                        requirements,
-                        extras,
-                        self.timeout,
-                        self._state,
-                    )
-                    if candidate.version not in bad_versions
-                    and all(candidate.version in r.specifier for r in requirements)
-                    # HACK(ww): Additionally check that each candidate's name matches the
-                    # expected project name (identifier).
-                    # This technically shouldn't be required, but parsing distribution names
-                    # from package indices is imprecise/unreliable when distribution filenames
-                    # are PEP 440 compliant but not normalized.
-                    # See: https://github.com/pypa/packaging/issues/527
-                    and candidate.name == identifier
-                ],
-                key=attrgetter("version", "is_wheel"),
-                reverse=True,
+            all_candidates = get_project_from_indexes(
+                self.index_urls,
+                self.session,
+                identifier,
+                requirements,
+                extras,
+                self.req_hashes,
+                self.timeout,
+                self._state,
             )
         except PyPINotFoundError as e:
             skip_reason = str(e)
             logger.debug(skip_reason)
             self.skip_deps.append(SkippedDependency(name=identifier, skip_reason=skip_reason))
             return
-=======
-        all_candidates = get_project_from_indexes(
-            self.index_urls,
-            self.session,
-            identifier,
-            extras,
-            self.req_hashes,
-            self.timeout,
-            self._state,
-        )
 
         candidates = sorted(
             [
@@ -495,7 +461,6 @@
             key=attrgetter("version", "is_wheel"),
             reverse=True,
         )
->>>>>>> a0825747
 
         logger.debug(f"{identifier} has candidates: {candidates}")
 
