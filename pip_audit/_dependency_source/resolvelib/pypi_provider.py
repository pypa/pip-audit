"""
A `resolvelib` provider implementation that resolves against PyPI.

Closely adapted from `resolvelib`'s examples, which are copyrighted by the `resolvelib`
authors under the ISC license.
"""

from __future__ import annotations

import hashlib
import itertools
import logging
from email.message import EmailMessage, Message
from email.parser import BytesParser
from io import BytesIO
from operator import attrgetter
from pathlib import Path
from subprocess import CalledProcessError
from tempfile import TemporaryDirectory
from typing import Any, BinaryIO, Iterator, Mapping, cast
from urllib.parse import urljoin, urlparse
from zipfile import ZipFile

import html5lib
import requests
from cachecontrol import CacheControl
from packaging.requirements import Requirement
from packaging.specifiers import InvalidSpecifier, SpecifierSet
from packaging.utils import canonicalize_name, parse_sdist_filename, parse_wheel_filename
from packaging.version import Version
from resolvelib.providers import AbstractProvider
from resolvelib.resolvers import RequirementInformation

from pip_audit._dependency_source import RequirementHashes, UnsupportedHashAlgorithm
from pip_audit._state import AuditState
from pip_audit._util import python_version
from pip_audit._virtual_env import VirtualEnv, VirtualEnvError

logger = logging.getLogger(__name__)

# TODO: Final[Version] when our minimal Python is 3.8.
PYTHON_VERSION: Version = python_version()


class Candidate:
    """
    Represents a dependency candidate. A dependency being resolved may have
    multiple candidates, which go through a selection process guided by various
    weights (version, `sdist` vs. `wheel`, etc.)
    """

    def __init__(
        self,
        name: str,
        project: str,
        filename: Path,
        version: Version,
        *,
        url: str,
        extras: set[str],
        is_wheel: bool,
        session: CacheControl,
        req_hashes: RequirementHashes,
        timeout: int | None = None,
        state: AuditState = AuditState(),
    ) -> None:
        """
        Create a new `Candidate`.
        """

        self.name = canonicalize_name(name)
        self.project = project
        self.filename = filename
        self.version = version
        self.url = url
        self.extras = extras
        self.is_wheel = is_wheel
        self._session = session
        self.req_hashes = req_hashes
        self._timeout = timeout
        self._state = state

        self._metadata: Message | None = None
        self._dependencies: list[Requirement] | None = None
        self.dist_hashes: dict[str, str] = {}

    def __repr__(self) -> str:  # pragma: no cover
        """
        A string representation for `Candidate`.
        """
        if not self.extras:
            return f"<{self.name}=={self.version} wheel={self.is_wheel}>"
        return f"<{self.name}[{','.join(self.extras)}]=={self.version} wheel={self.is_wheel}>"

    @property
    def metadata(self) -> Message:
        """
        Return the package metadata for this candidate.
        """

        if self._metadata is None:
            self._state.update_state(f"Fetching metadata for {self.name} ({self.version})")

            response = self._session.get(self.url, timeout=self._timeout)
            response.raise_for_status()
            candidate_data = response.content
            self._generate_dist_hashes(candidate_data)

            if self.is_wheel:
                self._metadata = self._get_metadata_for_wheel(candidate_data)
            else:
                self._metadata = self._get_metadata_for_sdist(candidate_data)
        return self._metadata

    def _get_dependencies(self) -> Iterator[Requirement]:
        """
        Computes the dependency set for this candidate.
        """
        deps: list[str] = self.metadata.get_all("Requires-Dist", [])
        extras = self.extras if self.extras else [""]

        for d in deps:
            r = Requirement(d)
            if r.marker is None:
                yield r
            else:
                for e in extras:
                    if r.marker.evaluate({"extra": e}):
                        yield r  # pragma: no cover

    @property
    def dependencies(self) -> list[Requirement]:
        """
        Returns the list of `Requirement`s for this candidate.
        """
        if self._dependencies is None:
            self._dependencies = list(self._get_dependencies())
        return self._dependencies

    def _get_metadata_for_wheel(self, wheel_data: bytes) -> Message:
        """
        Extracts the metadata for this candidate, if it's a wheel.
        """
        self._state.update_state(f"Extracting wheel for {self.name} ({self.version})")

        with ZipFile(BytesIO(wheel_data)) as z:
            for n in z.namelist():
                if n.endswith(".dist-info/METADATA"):
                    p = BytesParser()
                    # NOTE: MyPy bug? ZipFile.open is treated as IO[bytes], which
                    # should be unified with BinaryIO but isn't.
                    return p.parse(cast(BinaryIO, z.open(n)), headersonly=True)

        # If we didn't find the metadata, return an empty dict
        return EmailMessage()  # pragma: no cover

    def _get_metadata_for_sdist(self, sdist_data: bytes) -> Message:
        """
        Extracts the metadata for this candidate, if it's a source distribution.
        """

        metadata = EmailMessage()
        self._generate_dist_hashes(sdist_data)

        with TemporaryDirectory() as pkg_dir:
            sdist = Path(pkg_dir) / self.filename.name
            sdist.write_bytes(sdist_data)

            self._state.update_state(
                f"Installing source distribution in isolated environment for {self.name} "
                f"({self.version})"
            )

            with TemporaryDirectory() as ve_dir:
                try:
                    ve = VirtualEnv([str(sdist)], self._state)
                    ve.create(ve_dir)
                except CalledProcessError as e:
                    # NOTE: Virtual environment creation failure with this error likely indicates
                    # some kind of layering violation, such as an incorrectly configured
                    # system Python interfering with a virtual environment's `python` or `pip`.
                    # We don't really have a cleaner place to capture and transform it,
                    # since it happens directly in the core `venv` standard library module.
                    # See: https://bugs.python.org/issue38705
                    # See: https://github.com/pypa/build/issues/294
                    raise VirtualEnvError("virtual environment creation failed internally") from e

                self._state.update_state(
                    f"Querying installed packages for {self.name} ({self.version})"
                )

                installed_packages = ve.installed_packages
                for name, version in installed_packages:
                    metadata["Requires-Dist"] = f"{name}=={str(version)}"

        return metadata

    def _generate_dist_hashes(self, dist_data: bytes) -> None:
        """
        Populate a mapping of hash algorithm names to hashes for the candidate.
        """
        if self.project not in self.req_hashes:
            return
        hash_algorithms = self.req_hashes.supported_algorithms(self.project)
        dist_hashes = {}
        for algorithm in hash_algorithms:
            if algorithm not in hashlib.algorithms_available:
                raise UnsupportedHashAlgorithm(
                    f"encountered hash with unknown algorithm: {algorithm}"
                )
            if algorithm not in hashlib.algorithms_guaranteed:  # pragma: no cover
                raise UnsupportedHashAlgorithm(
                    f"encountered hash with known but non-guaranteed algorithm: {algorithm}, this "
                    "won't necessarily work on other platforms"
                )
            hasher = hashlib.new(algorithm, dist_data)
            dist_hashes[algorithm] = hasher.hexdigest()
        self.dist_hashes = dist_hashes


def get_project_from_indexes(
    index_urls: list[str],
    session: CacheControl,
    project: str,
    extras: set[str],
    req_hashes: RequirementHashes,
    timeout: int | None,
    state: AuditState,
) -> Iterator[Candidate]:
    """Return candidates from all indexes created from the project name and extras."""
    project_found = False
    for index_url in index_urls:
        # Not all indexes are guaranteed to have the project so this isn't an error
        # We should only return an error if it can't be found on ANY of the supplied index URLs
        try:
            yield from get_project_from_index(
                index_url, session, project, extras, req_hashes, timeout, state
            )
            project_found = True
        except PyPINotFoundError:
            pass
    if not project_found:
        raise PyPINotFoundError(
            f'Could not find project "{project}" on any of the supplied index URLs: {index_urls}'
        )


def get_project_from_index(
    index_url: str,
    session: CacheControl,
    project: str,
    extras: set[str],
    req_hashes: RequirementHashes,
    timeout: int | None,
    state: AuditState,
) -> Iterator[Candidate]:
    """Return candidates from an index created from the project name and extras."""

    # NOTE: The trailing slash is important here: without it, the `urljoin`
    # below will treat the final component as a file and strip during the join.
    # It's also strictly more correct, per PEP 503.
    project_url = urljoin(index_url, f"{project}/")
    response: requests.Response = session.get(project_url, timeout=timeout)
    if response.status_code == 404:
        raise PyPINotFoundError
    response.raise_for_status()
    data = response.content
    doc = html5lib.parse(data, namespaceHTMLElements=False)
    links = doc.findall(".//a")
    if not links:
        raise PyPINotFoundError
    for i in links:
        parsed_dist_url = urlparse(i.attrib["href"])

        # Per PEP 503: The distribution's URL can be relative, in which case
        # it's relative to the project's simple index URL.
        if not parsed_dist_url.netloc:
            dist_url = urljoin(project_url, parsed_dist_url.geturl())
        else:
            dist_url = parsed_dist_url.geturl()

        py_req = i.attrib.get("data-requires-python")
        # Skip items that need a different Python version
        if py_req:
            try:
                # NOTE: Starting with packaging==22.0, specifier parsing is
                # stricter: specifier components can only use the wildcard
                # comparison syntax on exact comparison operators (== and !=),
                # not on ordered operators like `>=`. There are existing
                # packages that use the invalid syntax in their metadata
                # however (like nltk==3.6, which does requires-python >= 3.5.*),
                # so we follow pip`'s behavior and ignore these specifiers.
                spec = SpecifierSet(py_req)
                if PYTHON_VERSION not in spec:
                    continue
            except InvalidSpecifier:
                logger.warning(f"invalid specifier set for Python version: {py_req}")

        path = parsed_dist_url.path
        filename = path.rpartition("/")[-1]

        # Handle wheels and source distributions
        try:
            if filename.endswith(".whl"):
                (name, version, _, _) = parse_wheel_filename(filename)
                is_wheel = True
            else:
                # If it doesn't look like a wheel, try to parse it as an
                # sdist. This will raise for incorrect looking filenames,
                # which we'll then skip via the exception handler.
                (name, version) = parse_sdist_filename(filename)
                is_wheel = False

            # TODO: Handle compatibility tags?
            yield Candidate(
                name,
                project,
                Path(filename),
                version,
                url=dist_url,
                extras=extras,
                is_wheel=is_wheel,
                timeout=timeout,
                state=state,
                session=session,
                req_hashes=req_hashes,
            )
        except Exception:
            continue


class PyPIProvider(AbstractProvider):
    """
    An implementation of `resolvelib`'s `AbstractProvider` that uses
    the official Python Package Index.
    """

    def __init__(
        self,
        index_urls: list[str],
        req_hashes: RequirementHashes,
        session: requests.Session,
        timeout: int | None = None,
        state: AuditState = AuditState(),
    ):
        """
        Create a new `PyPIProvider`.

        `index_urls` is a list of package index URLs.

        `req_hashes` is a `RequirementHashes` to control what package/algorithm combinations we
        generate hashes for.

        `timeout` is an optional argument to control how many seconds the component should wait for
        responses to network requests.

        `cache_dir` is an optional argument to override the default HTTP caching directory.

        `state` is an `AuditState` to use for state callbacks.
        """

        # Per PEP 503: Index URLs should always be normalized to end with `/`.
        index_urls = [url if url.endswith("/") else f"{url}/" for url in index_urls]

        self.index_urls = index_urls
        self.req_hashes = req_hashes
        self.session = session
        self.timeout = timeout
        self._state = state

    def identify(self, requirement_or_candidate: Requirement | Candidate) -> str:
        """
        See `resolvelib.providers.AbstractProvider.identify`.
        """
        return canonicalize_name(requirement_or_candidate.name)

    # TODO: Typing. See: https://github.com/sarugaku/resolvelib/issues/104
    def get_preference(  # type: ignore[no-untyped-def]
        self,
        identifier: Any,
        resolutions: Mapping[Any, Any],
        candidates: Mapping[Any, Iterator[Any]],
        information: Mapping[Any, Iterator[RequirementInformation]],
        backtrack_causes: Any,
    ):
        """
        See `resolvelib.providers.AbstractProvider.get_preference`.
        """
        return sum(1 for _ in candidates[identifier])

    def find_matches(
        self,
        identifier: Any,
        requirements: Mapping[Any, Iterator[Any]],
        incompatibilities: Mapping[Any, Iterator[Any]],
    ) -> Iterator[Any]:
        """
        See `resolvelib.providers.AbstractProvider.find_matches`.
        """
        self._state.update_state(f"Resolving {identifier}")

        requirements = list(requirements[identifier])
        logger.debug(
            f"{identifier} req specifier constraints: {[r.specifier for r in requirements]}"
        )

        bad_versions = {c.version for c in incompatibilities[identifier]}

        # Accumulate extras
        extras: set[str] = set()
        for r in requirements:
            extras |= r.extras

        # Need to pass the extras to the search, so they
        # are added to the candidate at creation - we
        # treat candidates as immutable once created.
        all_candidates = get_project_from_indexes(
            self.index_urls, self.session, identifier, extras, self.timeout, self._state
        )

        candidates = sorted(
            [
                candidate
<<<<<<< HEAD
                for candidate in get_project_from_indexes(
                    self.index_urls,
                    self.session,
                    identifier,
                    extras,
                    self.req_hashes,
                    self.timeout,
                    self._state,
                )
=======
                for candidate in all_candidates
>>>>>>> 81666606
                if candidate.version not in bad_versions
                # NOTE(ww): We use `filter(...)` instead of checking
                # `candidate.version in r.specifier` because the former has subtle (and PEP 440
                # mandated) behavior around prereleases. Specifically, `filter(...)`
                # returns prereleases even if not explicitly configured, but only if
                # there are no non-prereleases.
                # See: https://github.com/pypa/pip-audit/issues/472
                and all([any(r.specifier.filter((candidate.version,))) for r in requirements])
                # HACK(ww): Additionally check that each candidate's name matches the
                # expected project name (identifier).
                # This technically shouldn't be required, but parsing distribution names
                # from package indices is imprecise/unreliable when distribution filenames
                # are PEP 440 compliant but not normalized.
                # See: https://github.com/pypa/packaging/issues/527
                and candidate.name == identifier
            ],
            key=attrgetter("version", "is_wheel"),
            reverse=True,
        )

        logger.debug(f"{identifier} has candidates: {candidates}")

        # If we have multiple candidates for a single version and some are wheels,
        # yield only the wheels. This keeps us from wasting a large amount of
        # dependency search time when comparing wheels against source distributions.
        for _, candidates in itertools.groupby(candidates, key=attrgetter("version")):
            candidate = next(candidates)
            yield candidate
            if candidate.is_wheel:
                yield from (c for c in candidates if c.is_wheel)
            else:
                yield from candidates

    def is_satisfied_by(self, requirement: Any, candidate: Any) -> bool:
        """
        See `resolvelib.providers.AbstractProvider.is_satisfied_by`.
        """

        # See the NOTE in find_matches: we use `filter(...)` because of its
        # special casing around prereleases.
        return any(
            requirement.specifier.filter(
                (candidate.version,),
            )
        )

    def get_dependencies(self, candidate: Any) -> Any:
        """
        See `resolvelib.providers.AbstractProvider.get_dependencies`.
        """
        return candidate.dependencies


class PyPINotFoundError(Exception):
    """
    An error to signify that the provider could not find the requested project on PyPI.
    """

    pass<|MERGE_RESOLUTION|>--- conflicted
+++ resolved
@@ -415,25 +415,19 @@
         # are added to the candidate at creation - we
         # treat candidates as immutable once created.
         all_candidates = get_project_from_indexes(
-            self.index_urls, self.session, identifier, extras, self.timeout, self._state
+            self.index_urls,
+            self.session,
+            identifier,
+            extras,
+            self.req_hashes,
+            self.timeout,
+            self._state,
         )
 
         candidates = sorted(
             [
                 candidate
-<<<<<<< HEAD
-                for candidate in get_project_from_indexes(
-                    self.index_urls,
-                    self.session,
-                    identifier,
-                    extras,
-                    self.req_hashes,
-                    self.timeout,
-                    self._state,
-                )
-=======
                 for candidate in all_candidates
->>>>>>> 81666606
                 if candidate.version not in bad_versions
                 # NOTE(ww): We use `filter(...)` instead of checking
                 # `candidate.version in r.specifier` because the former has subtle (and PEP 440
