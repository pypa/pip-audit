--- conflicted
+++ resolved
@@ -165,33 +165,12 @@
     """
 
     @abstractmethod
-<<<<<<< HEAD
-    def resolve(self, reqs: list[Requirement]) -> list[Dependency]:
-=======
-    def resolve(
-        self, req: Requirement, req_hashes: RequirementHashes
-    ) -> list[Dependency]:  # pragma: no cover
->>>>>>> a0825747
+    def resolve(self, reqs: list[Requirement], req_hashes: RequirementHashes) -> list[Dependency]:
         """
         Resolve a list of `Requirement`s into a list of resolved `Dependency`s.
         """
         raise NotImplementedError
 
-<<<<<<< HEAD
-=======
-    def resolve_all(
-        self, reqs: Iterator[Requirement], req_hashes: RequirementHashes
-    ) -> Iterator[tuple[Requirement, list[Dependency]]]:
-        """
-        Resolve a collection of `Requirement`s into their respective `Dependency` sets.
-
-        `DependencyResolver` implementations can override this implementation with
-        a more optimized one.
-        """
-        for req in reqs:
-            yield (req, self.resolve(req, req_hashes))
-
->>>>>>> a0825747
 
 class DependencyResolverError(Exception):
     """
