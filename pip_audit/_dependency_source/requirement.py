--- conflicted
+++ resolved
@@ -294,30 +294,11 @@
 
         new_cached_deps_for_file: set[Dependency] = set()
 
-<<<<<<< HEAD
-        # There are three cases where we skip dependency resolution:
-        #
-        # 1. The user has explicitly specified `--require-hashes`.
-        # 2. One or more parsed requirements has hashes specified, enabling
-        #    hash checking for all requirements.
-        # 3. The user has explicitly specified `--no-deps`.
-        require_hashes = self._require_hashes or any(req.hash_options for req in reqs)
-        skip_deps = require_hashes or self._no_deps
-        if skip_deps:
-            for req, dep in self._collect_preresolved_deps(
-                iter(reqs), require_hashes=require_hashes
-            ):
-                new_cached_deps_for_file.add(dep)
-                yield dep
-=======
         # Skip dependency resolution if the user has specified `--no-deps`
         if self._no_deps:
             for req, dep in self._collect_preresolved_deps(iter(reqs)):
-                if req not in new_cached_deps_for_file:
-                    new_cached_deps_for_file[req] = set()
-                new_cached_deps_for_file[req].add(dep)
-                yield req, dep
->>>>>>> a0825747
+                new_cached_deps_for_file.add(dep)
+                yield dep
         else:
             require_hashes = self._require_hashes or any(req.hash_options for req in reqs)
             req_hashes = RequirementHashes()
@@ -335,16 +316,8 @@
 
             # Invoke the dependency resolver to turn requirements into dependencies
             req_values: list[Requirement] = [r.req for r in reqs]
-<<<<<<< HEAD
-            for dep in self._resolver.resolve(req_values):
+            for dep in self._resolver.resolve(req_values, req_hashes):
                 new_cached_deps_for_file.add(dep)
-=======
-            for req, resolved_deps in self._resolver.resolve_all(iter(req_values), req_hashes):
-                for dep in resolved_deps:
-                    if req not in new_cached_deps_for_file:
-                        new_cached_deps_for_file[req] = set()
-                    new_cached_deps_for_file[req].add(dep)
->>>>>>> a0825747
 
                 if dep.is_skipped():  # pragma: no cover
                     dep = cast(SkippedDependency, dep)
