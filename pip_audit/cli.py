--- conflicted
+++ resolved
@@ -150,15 +150,9 @@
     formatter = args.format.to_format(output_desc)
     spinner = AuditSpinner()
 
-<<<<<<< HEAD
-    req_files: List[Path] = [Path(req.name) for req in args.requirements]
-    if req_files:
-        source = RequirementSource(req_files, ResolveLibResolver(spinner))
-=======
     if args.requirements is not None:
         req_files: List[Path] = [Path(req.name) for req in args.requirements]
-        source = RequirementSource(req_files, ResolveLibResolver())
->>>>>>> 2cdddc80
+        source = RequirementSource(req_files, ResolveLibResolver(spinner))
     else:
         source = PipSource(local=args.local)
 
