name: Lint

on:
  push:
    branches:
      - main
  pull_request:

jobs:
  lint:
    runs-on: ubuntu-latest
    steps:
<<<<<<< HEAD
      - uses: actions/checkout@eef61447b9ff4aafe5dcd4e0bbf5d482be7e7871 # v4.2.1
        with:
          persist-credentials: false
=======
      - uses: actions/checkout@11bd71901bbe5b1630ceea73d27597364c9af683 # v4.2.2
>>>>>>> 0e8128e9

      - uses: actions/setup-python@0b93645e9fea7318ecaed2b359559ac225c90a2b # v5
        with:
          python-version: "3.9"
          cache: "pip"
          cache-dependency-path: pyproject.toml

      - name: lint
        run: make lint PIP_AUDIT_EXTRA=lint

  check-readme:
    runs-on: ubuntu-latest
    steps:
<<<<<<< HEAD
      - uses: actions/checkout@eef61447b9ff4aafe5dcd4e0bbf5d482be7e7871 # v4.2.1
        with:
          persist-credentials: false
=======
      - uses: actions/checkout@11bd71901bbe5b1630ceea73d27597364c9af683 # v4.2.2
>>>>>>> 0e8128e9

      - uses: actions/setup-python@0b93645e9fea7318ecaed2b359559ac225c90a2b # v5
        # NOTE(ww): Important: use pip-audit's minimum supported Python version
        # in this check, since Python can change the `--help` rendering in
        # `argparse` between major versions.
        with:
          python-version: "3.9"
          cache: "pip"
          cache-dependency-path: pyproject.toml

      - name: deps
        run: make dev

      - name: check-readme
        run: make check-readme<|MERGE_RESOLUTION|>--- conflicted
+++ resolved
@@ -10,13 +10,9 @@
   lint:
     runs-on: ubuntu-latest
     steps:
-<<<<<<< HEAD
-      - uses: actions/checkout@eef61447b9ff4aafe5dcd4e0bbf5d482be7e7871 # v4.2.1
+      - uses: actions/checkout@11bd71901bbe5b1630ceea73d27597364c9af683 # v4.2.2
         with:
           persist-credentials: false
-=======
-      - uses: actions/checkout@11bd71901bbe5b1630ceea73d27597364c9af683 # v4.2.2
->>>>>>> 0e8128e9
 
       - uses: actions/setup-python@0b93645e9fea7318ecaed2b359559ac225c90a2b # v5
         with:
@@ -30,13 +26,9 @@
   check-readme:
     runs-on: ubuntu-latest
     steps:
-<<<<<<< HEAD
-      - uses: actions/checkout@eef61447b9ff4aafe5dcd4e0bbf5d482be7e7871 # v4.2.1
+      - uses: actions/checkout@11bd71901bbe5b1630ceea73d27597364c9af683 # v4.2.2
         with:
           persist-credentials: false
-=======
-      - uses: actions/checkout@11bd71901bbe5b1630ceea73d27597364c9af683 # v4.2.2
->>>>>>> 0e8128e9
 
       - uses: actions/setup-python@0b93645e9fea7318ecaed2b359559ac225c90a2b # v5
         # NOTE(ww): Important: use pip-audit's minimum supported Python version
